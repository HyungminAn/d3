/* ----------------------------------------------------------------------
   LAMMPS - Large-scale Atomic/Molecular Massively Parallel Simulator
   https://www.lammps.org/, Sandia National Laboratories
   LAMMPS development team: developers@lammps.org

   Copyright (2003) Sandia Corporation.  Under the terms of Contract
   DE-AC04-94AL85000 with Sandia Corporation, the U.S. Government retains
   certain rights in this software.  This software is distributed under
   the GNU General Public License.

   See the README file in the top-level LAMMPS directory.
------------------------------------------------------------------------- */

/* ----------------------------------------------------------------------
   Contributing author: Hyungmin An (andynn@snu.ac.kr)
------------------------------------------------------------------------- */


#include "pair_d3.h"
#include "neighbor.h"

using namespace LAMMPS_NS;

/* ----------------------------------------------------------------------
   Constructor (Required)
------------------------------------------------------------------------- */

PairD3::PairD3(LAMMPS* lmp) : Pair(lmp) {
<<<<<<< HEAD

=======
>>>>>>> b7670365
    single_enable = 0;      // potential is not pair-wise additive.
    restartinfo = 0;        // Many-body potentials are usually not
                            // written to binary restart files.
    one_coeff = 1;          // Many-body potnetials typically read all
                            // parameters from a file, so only one
                            // pair_coeff statement is needed.
    manybody_flag = 1;
<<<<<<< HEAD
    /*
    maxc = 5;
    au_to_ang = 0.52917726;
    //au_to_kcal = 627.509541;
    au_to_ev = 27.21138505;
    k1 = 16.0;
    k2 = 4.0 / 3.0;
    k3 = -4.0;
    */
=======
>>>>>>> b7670365
}

/* ----------------------------------------------------------------------
   Destructor (Required)
------------------------------------------------------------------------- */

PairD3::~PairD3() {
    if (allocated) {
        memory->destroy(setflag);
        memory->destroy(cutsq);
        memory->destroy(r2r4);
        memory->destroy(rcov);
        memory->destroy(mxc);
        memory->destroy(r0ab);
        memory->destroy(c6ab);
<<<<<<< HEAD
=======

        memory->destroy(lat_v_1);
        memory->destroy(lat_v_2);
        memory->destroy(lat_v_3);

        memory->destroy(rep_vdw);
        memory->destroy(rep_cn);
        memory->destroy(cn);
        memory->destroy(x);

        memory->destroy(dc6i);
        memory->destroy(f);

        memory->destroy(sigma);

        memory->destroy(tau_vdw);
        memory->destroy(tau_cn);
        memory->destroy(tau_idx_vdw);
        memory->destroy(tau_idx_cn);

        memory->destroy(dc6_iji_tot);
        memory->destroy(dc6_ijj_tot);
        memory->destroy(c6_ij_tot);

        memory->destroy(dc6i_private);
        memory->destroy(disp_private);
        memory->destroy(f_private);
        memory->destroy(sigma_private);
        memory->destroy(cn_private);
>>>>>>> b7670365
    }
}

/* ----------------------------------------------------------------------
   Allocate all arrays (Required)
------------------------------------------------------------------------- */

void PairD3::allocate() {
    allocated = 1;

    /* atom->ntypes : # of elements; element index starts from 1 */
    int np1 = atom->ntypes + 1;
<<<<<<< HEAD
    memory->create(setflag, np1, np1, "pair:setflag");
    memory->create(cutsq, np1, np1, "pair:cutsq");
    memory->create(r2r4, np1, "pair:r2r4");
    memory->create(rcov, np1, "pair:rcov");
    memory->create(mxc, np1, "pair:mxc");
    memory->create(r0ab, np1, np1, "pair:r0ab");
    memory->create(c6ab, np1, np1, maxc, maxc, 3, "pair:c6");
=======

    memory->create(setflag, np1, np1,                "pair:setflag");
    memory->create(cutsq,   np1, np1,                "pair:cutsq");
    memory->create(r2r4,    np1,                     "pair:r2r4");
    memory->create(rcov,    np1,                     "pair:rcov");
    memory->create(mxc,     np1,                     "pair:mxc");
    memory->create(r0ab,    np1, np1,                "pair:r0ab");
    memory->create(c6ab,    np1, np1, MAXC, MAXC, 3, "pair:c6");

    memory->create(lat_v_1, 3,      "pair:lat");
    memory->create(lat_v_2, 3,      "pair:lat");
    memory->create(lat_v_3, 3,      "pair:lat");
    memory->create(rep_vdw, 3,      "pair:rep_vdw");
    memory->create(rep_cn,  3,      "pair:rep_cn");
    memory->create(sigma,   3, 3,   "pair:sigma");
>>>>>>> b7670365

    int natoms = atom->natoms;
    n_save = natoms;

<<<<<<< HEAD
    memory->create(cn, natoms, "pair:cn");
    memory->create(dc6i, natoms, "pair:dc6i");
=======
    memory->create(cn,   natoms,    "pair:cn");
    memory->create(x,    natoms, 3, "pair:x");
    memory->create(dc6i, natoms,    "pair:dc6i");
    memory->create(f,    natoms, 3, "pair:f");

    // Initialization (by function)
    set_lattice_vectors();
>>>>>>> b7670365

    // Initialization
    for (int i = 1; i < np1; i++) {
        for (int j = 1; j < np1; j++) {
            setflag[i][j] = 0;
        }
    }

    for (int idx1 = 0; idx1 < np1;  idx1++) {
        for (int idx2 = 0; idx2 < np1;  idx2++) {
            for (int idx3 = 0; idx3 < MAXC; idx3++) {
                for (int idx4 = 0; idx4 < MAXC; idx4++) {
                    for (int idx5 = 0; idx5 < 3;    idx5++) {
                        c6ab[idx1][idx2][idx3][idx4][idx5] = -1;
                    }
                }
            }
        }
    }
}

<<<<<<< HEAD
void PairD3::reallocate_arrays() {
    /* -------------- Destroy previous arrays -------------- */
    memory->destroy(cn);
    memory->destroy(dc6i);
    /* -------------- Destroy previous arrays -------------- */

    /* -------------- Create new arrays -------------- */
    int natoms = atom->natoms;
    n_save = natoms;
    int nthreads = omp_get_max_threads();

    memory->create(cn, natoms, "pair:cn");
    memory->create(dc6i, natoms, "pair:dc6i");
    /* -------------- Create new arrays -------------- */
=======
    int n_ij_combination = natoms * (natoms + 1) / 2;
    memory->create(dc6_iji_tot, n_ij_combination, "pair_dc6_iji_tot");
    memory->create(dc6_ijj_tot, n_ij_combination, "pair_dc6_ijj_tot");
    memory->create(c6_ij_tot,   n_ij_combination, "pair_c6_ij_tot");

    int vdw_range_x = 2 * rep_vdw[0] + 1;
    int vdw_range_y = 2 * rep_vdw[1] + 1;
    int vdw_range_z = 2 * rep_vdw[2] + 1;
    memory->create(tau_vdw, vdw_range_x, vdw_range_y, vdw_range_z, 3, "pair:tau_vdw");
    tau_idx_vdw_total_size = vdw_range_x * vdw_range_y * vdw_range_z * 3;
    memory->create(tau_idx_vdw, tau_idx_vdw_total_size, "pair:tau_idx_vdw");

    int cn_range_x  = 2 * rep_cn[0] + 1;
    int cn_range_y  = 2 * rep_cn[1] + 1;
    int cn_range_z  = 2 * rep_cn[2] + 1;
    memory->create(tau_cn,  cn_range_x,  cn_range_y,  cn_range_z,  3, "pair:tau_cn");
    tau_idx_cn_total_size = cn_range_x * cn_range_y * cn_range_z * 3;
    memory->create(tau_idx_cn, tau_idx_cn_total_size, "pair:tau_idx_cn");

>>>>>>> b7670365
}
/* ----------------------------------------------------------------------
   Settings: read from pair_style (Required)
             pair_style   d3  rthr cn_thr
------------------------------------------------------------------------- */

void PairD3::settings(int narg, char **arg) {
<<<<<<< HEAD
    if (narg != 2) {
        error->all(FLERR, "Pair_style d3 needs two arguments: rthr, cn_thr");
    }
    rthr = utils::numeric(FLERR, arg[0], false, lmp);
    cn_thr = utils::numeric(FLERR, arg[1], false, lmp);

    sq_vdw_ang = rthr * au_to_ang * au_to_ang;
    sq_cn_ang = cn_thr * au_to_ang * au_to_ang;
=======
    if (narg != 2) { error->all(FLERR, "Pair_style d3 needs two arguments: rthr, cn_thr"); }
    rthr   = utils::numeric(FLERR, arg[0], false, lmp);
    cn_thr = utils::numeric(FLERR, arg[1], false, lmp);
>>>>>>> b7670365
}


/* ----------------------------------------------------------------------
   finds atomic number (used in PairD3::coeff)
------------------------------------------------------------------------- */

int PairD3::find_atomic_number(std::string& key) {
<<<<<<< HEAD

=======
>>>>>>> b7670365
    std::transform(key.begin(), key.end(), key.begin(), ::tolower);
    if (key.length() == 1) { key += " "; }
    key.resize(2);

    std::vector<std::string> element_table = {
        "h ","he",
        "li","be","b ","c ","n ","o ","f ","ne",
        "na","mg","al","si","p ","s ","cl","ar",
        "k ","ca","sc","ti","v ","cr","mn","fe","co","ni","cu",
        "zn","ga","ge","as","se","br","kr",
        "rb","sr","y ","zr","nb","mo","tc","ru","rh","pd","ag",
        "cd","in","sn","sb","te","i ","xe",
        "cs","ba","la","ce","pr","nd","pm","sm","eu","gd","tb","dy",
        "ho","er","tm","yb","lu","hf","ta","w ","re","os","ir","pt",
        "au","hg","tl","pb","bi","po","at","rn",
        "fr","ra","ac","th","pa","u ","np","pu"
    };

    for (size_t i = 0; i < element_table.size(); ++i) {
        if (element_table[i] == key) {
            int atomic_number = i + 1;
            return atomic_number;
        }
    }

    // if not the case
    return -1;
}

/* ----------------------------------------------------------------------
   Check whether an integer value in an integer array (used in PairD3::coeff)
------------------------------------------------------------------------- */

int PairD3::is_int_in_array(int arr[], int size, int value) {
    for (int i = 0; i < size; i++) {
        if (arr[i] == value) { return i; } // returns the index
    }
    return -1;
}

/* ----------------------------------------------------------------------
   Read r0ab values from r0ab.csv (used in PairD3::coeff)
------------------------------------------------------------------------- */

void PairD3::read_r0ab(LAMMPS* lmp, char* path_r0ab, int* atomic_numbers, int ntypes) {

    int nparams_per_line = 94;
    int row_idx = 1;
    char* line;

    PotentialFileReader r0ab_reader(lmp, path_r0ab, "d3");

    while ((line = r0ab_reader.next_line(nparams_per_line))) {
        const int idx_atom_1 = is_int_in_array(atomic_numbers, ntypes, row_idx);
        // Skip for the other rows
        if (idx_atom_1 < 0) { row_idx++; continue; }
        try {
            ValueTokenizer r0ab_values(line);

            for (int col_idx=1; col_idx <= nparams_per_line; col_idx++) {
                const double value = r0ab_values.next_double();
                const int idx_atom_2 = is_int_in_array(atomic_numbers, ntypes, col_idx);
                if (idx_atom_2 < 0) { continue; }
                r0ab[idx_atom_1+1][idx_atom_2+1] = value / AU_TO_ANG;
            } // loop over column

            row_idx++;
        } catch (TokenizerException& e) {
            error->one(FLERR, e.what());
        } // loop over rows
    }
}

/* ----------------------------------------------------------------------
   Get atom pair indices and grid indices (used in PairD3::read_c6ab)
------------------------------------------------------------------------- */

void PairD3::get_limit_in_pars_array(int& idx_atom_1, int& idx_atom_2, int& idx_i, int& idx_j) {
    idx_i = 1;
    idx_j = 1;
    int shift = 100;

    while (idx_atom_1 > shift) {
        idx_atom_1 -= shift;
        idx_i++;
    }

    while (idx_atom_2 > shift) {
        idx_atom_2 -= shift;
        idx_j++;
    }
}

/* ----------------------------------------------------------------------
   Read c6ab values from c6ab.csv (used in PairD3::coeff)
------------------------------------------------------------------------- */

void PairD3::read_c6ab(LAMMPS* lmp, char* path_c6ab, int* atomic_numbers, int ntypes) {

    for (int i = 1; i <= ntypes; i++) { mxc[i] = 0; }

    int grid_i = 0, grid_j = 0;
    char* line;
    int nparams_per_line = 5;

    PotentialFileReader c6ab_reader(lmp, path_c6ab, "d3");

    while ((line = c6ab_reader.next_line(nparams_per_line))) {
        try {
            ValueTokenizer c6ab_values(line);
            const double ref_c6 = c6ab_values.next_double();
            int atom_number_1 = static_cast<int>(c6ab_values.next_double());
            int atom_number_2 = static_cast<int>(c6ab_values.next_double());
            get_limit_in_pars_array(atom_number_1, atom_number_2, grid_i, grid_j);
            const int idx_atom_1 = is_int_in_array(atomic_numbers, ntypes, atom_number_1);
            if ( idx_atom_1 < 0 ) { continue; }
            const int idx_atom_2 = is_int_in_array(atomic_numbers, ntypes, atom_number_2);
            if ( idx_atom_2 < 0 ) { continue; }
            const double ref_cn1 = c6ab_values.next_double();
            const double ref_cn2 = c6ab_values.next_double();

            mxc[idx_atom_1 + 1] = std::max(mxc[idx_atom_1 + 1], grid_i);
            mxc[idx_atom_2 + 1] = std::max(mxc[idx_atom_2 + 1], grid_j);
            c6ab[idx_atom_1 + 1][idx_atom_2 + 1][grid_i - 1][grid_j - 1][0] = ref_c6;
            c6ab[idx_atom_1 + 1][idx_atom_2 + 1][grid_i - 1][grid_j - 1][1] = ref_cn1;
            c6ab[idx_atom_1 + 1][idx_atom_2 + 1][grid_i - 1][grid_j - 1][2] = ref_cn2;
            c6ab[idx_atom_2 + 1][idx_atom_1 + 1][grid_j - 1][grid_i - 1][0] = ref_c6;
            c6ab[idx_atom_2 + 1][idx_atom_1 + 1][grid_j - 1][grid_i - 1][1] = ref_cn2;
            c6ab[idx_atom_2 + 1][idx_atom_1 + 1][grid_j - 1][grid_i - 1][2] = ref_cn1;

        } catch (TokenizerException& e) {
            error->one(FLERR, e.what());
        } // loop over rows
    }

}

/* ----------------------------------------------------------------------
   Set functional parameters (used in PairD3::coeff)
------------------------------------------------------------------------- */

void PairD3::setfuncpar(char* functional_name) {
    // set parameters for the given functionals
    // DFT-D3
    s6 = 1.0;
    alp = 14.0;
    rs18 = 1.0;

    // default def2-QZVP (almost basis set limit)
    std::unordered_map<std::string, int> commandMap = {
    { "slater-dirac-exchange", 1}, { "b-lyp", 2 },    { "b-p", 3 },       { "b97-d", 4 },      { "revpbe", 5 },
    { "pbe", 6 },                  { "pbesol", 7 },   { "rpw86-pbe", 8 }, { "rpbe", 9 },       { "tpss", 10 },
    { "b3-lyp", 11 },              { "pbe0", 12 },    { "hse06", 13 },    { "revpbe38", 14 },  { "pw6b95", 15 },
    { "tpss0", 16 },               { "b2-plyp", 17 }, { "pwpb95", 18 },   { "b2gp-plyp", 19 }, { "ptpss", 20 },
    { "hf", 21 },                  { "mpwlyp", 22 },  { "bpbe", 23 },     { "bh-lyp", 24 },    { "tpssh", 25 },
    { "pwb6k", 26 },               { "b1b95", 27 },   { "bop", 28 },      { "o-lyp", 29 },     { "o-pbe", 30 },
    { "ssb", 31 },                 { "revssb", 32 },  { "otpss", 33 },    { "b3pw91", 34 },    { "revpbe0", 35 },
    { "pbe38", 36 },               { "mpw1b95", 37 }, { "mpwb1k", 38 },   { "bmk", 39 },       { "cam-b3lyp", 40 },
    { "lc-wpbe", 41 },             { "m05", 42 },     { "m052x", 43 },    { "m06l", 44 },      { "m06", 45 },
    { "m062x", 46 },               { "m06hf", 47 },   { "hcth120", 48 }
    };

    int commandCode = commandMap[functional_name];
    switch (commandCode) {
    case 1: rs6 = 0.999; s18 = -1.957; rs18 = 0.697; break;
    case 2: rs6 = 1.094; s18 = 1.682; break;
    case 3: rs6 = 1.139; s18 = 1.683; break;
    case 4: rs6 = 0.892; s18 = 0.909; break;
    case 5: rs6 = 0.923; s18 = 1.010; break;
    case 6: rs6 = 1.217; s18 = 0.722; break;
    case 7: rs6 = 1.345; s18 = 0.612; break;
    case 8: rs6 = 1.224; s18 = 0.901; break;
    case 9: rs6 = 0.872; s18 = 0.514; break;
    case 10: rs6 = 1.166; s18 = 1.105; break;
    case 11: rs6 = 1.261; s18 = 1.703; break;
    case 12: rs6 = 1.287; s18 = 0.928; break;
    case 13: rs6 = 1.129; s18 = 0.109; break;
    case 14: rs6 = 1.021; s18 = 0.862; break;
    case 15: rs6 = 1.532; s18 = 0.862; break;
    case 16: rs6 = 1.252; s18 = 1.242; break;
    case 17: rs6 = 1.427; s18 = 1.022; s6 = 0.64; break;
    case 18: rs6 = 1.557; s18 = 0.705; s6 = 0.82; break;
    case 19: rs6 = 1.586; s18 = 0.760; s6 = 0.56; break;
    case 20: rs6 = 1.541; s18 = 0.879; s6 = 0.75; break;
    case 21: rs6 = 1.158; s18 = 1.746; break;
    case 22: rs6 = 1.239; s18 = 1.098; break;
    case 23: rs6 = 1.087; s18 = 2.033; break;
    case 24: rs6 = 1.370; s18 = 1.442; break;
    case 25: rs6 = 1.223; s18 = 1.219; break;
    case 26: rs6 = 1.660; s18 = 0.550; break;
    case 27: rs6 = 1.613; s18 = 1.868; break;
    case 28: rs6 = 0.929; s18 = 1.975; break;
    case 29: rs6 = 0.806; s18 = 1.764; break;
    case 30: rs6 = 0.837; s18 = 2.055; break;
    case 31: rs6 = 1.215; s18 = 0.663; break;
    case 32: rs6 = 1.221; s18 = 0.560; break;
    case 33: rs6 = 1.128; s18 = 1.494; break;
    case 34: rs6 = 1.176; s18 = 1.775; break;
    case 35: rs6 = 0.949; s18 = 0.792; break;
    case 36: rs6 = 1.333; s18 = 0.998; break;
    case 37: rs6 = 1.605; s18 = 1.118; break;
    case 38: rs6 = 1.671; s18 = 1.061; break;
    case 39: rs6 = 1.931; s18 = 2.168; break;
    case 40: rs6 = 1.378; s18 = 1.217; break;
    case 41: rs6 = 1.355; s18 = 1.279; break;
    case 42: rs6 = 1.373; s18 = 0.595; break;
    case 43: rs6 = 1.417; s18 = 0.000; break;
    case 44: rs6 = 1.581; s18 = 0.000; break;
    case 45: rs6 = 1.325; s18 = 0.000; break;
    case 46: rs6 = 1.619; s18 = 0.000; break;
    case 47: rs6 = 1.446; s18 = 0.000; break;
    /* DFTB3(zeta = 4.0), old deprecated parameters; case ("dftb3"); rs6 = 1.235; s18 = 0.673; */
    case 48: rs6 = 1.221; s18 = 1.206; break;
    default:
        error->all(FLERR, "Functional name unknown");
        break;
    }

    rs8 = rs18;
    alp6 = alp;
    alp8 = alp + 2.0;

}

/* ----------------------------------------------------------------------
   Coeff: read from pair_coeff (Required)
          pair_coeff * * path_r0ab.csv path_c6ab.csv functional element1 element2 ...
------------------------------------------------------------------------- */

void PairD3::coeff(int narg, char **arg) {
    if (!allocated) allocate();
    if (narg < 3) { error->all(FLERR, "Pair_coeff * * needs: r0ab.csv c6ab.csv functional element1 element2 ..."); }

    std::string element;
    int ntypes = atom->ntypes;
    int* atomic_numbers = (int*)malloc(sizeof(int)*ntypes);
    for (int i = 0; i < ntypes; i++) {
        element = arg[i+5];
        atomic_numbers[i] = find_atomic_number(element);
    }

    int count = 0;
    for (int i = 1; i <= atom->ntypes; i++) {
        for (int j = 1; j <= atom->ntypes; j++) {
            setflag[i][j] = 1;
            count++;
        }
    }

    if (count == 0) error->all(FLERR,"Incorrect args for pair coefficients");

    /*
    scale r4/r2 values of the atoms by sqrt(Z)
    sqrt is also globally close to optimum
    together with the factor 1/2 this yield reasonable
    c8 for he, ne and ar. for larger Z, C8 becomes too large
    which effectively mimics higher R^n terms neglected due
    to stability reasons

    r2r4 =sqrt(0.5*r2r4(i)*dfloat(i)**0.5 ) with i=elementnumber
    the large number of digits is just to keep the results consistent
    with older versions. They should not imply any higher accuracy than
    the old values
    */
    double r2r4_ref[94] = {
         2.00734898,  1.56637132,  5.01986934,  3.85379032,  3.64446594,
         3.10492822,  2.71175247,  2.59361680,  2.38825250,  2.21522516,
         6.58585536,  5.46295967,  5.65216669,  4.88284902,  4.29727576,
         4.04108902,  3.72932356,  3.44677275,  7.97762753,  7.07623947,
         6.60844053,  6.28791364,  6.07728703,  5.54643096,  5.80491167,
         5.58415602,  5.41374528,  5.28497229,  5.22592821,  5.09817141,
         6.12149689,  5.54083734,  5.06696878,  4.87005108,  4.59089647,
         4.31176304,  9.55461698,  8.67396077,  7.97210197,  7.43439917,
         6.58711862,  6.19536215,  6.01517290,  5.81623410,  5.65710424,
         5.52640661,  5.44263305,  5.58285373,  7.02081898,  6.46815523,
         5.98089120,  5.81686657,  5.53321815,  5.25477007, 11.02204549,
        10.15679528,  9.35167836,  9.06926079,  8.97241155,  8.90092807,
         8.85984840,  8.81736827,  8.79317710,  7.89969626,  8.80588454,
         8.42439218,  8.54289262,  8.47583370,  8.45090888,  8.47339339,
         7.83525634,  8.20702843,  7.70559063,  7.32755997,  7.03887381,
         6.68978720,  6.05450052,  5.88752022,  5.70661499,  5.78450695,
         7.79780729,  7.26443867,  6.78151984,  6.67883169,  6.39024318,
         6.09527958, 11.79156076, 11.10997644,  9.51377795,  8.67197068,
         8.77140725,  8.65402716,  8.53923501,  8.85024712
    }; // atomic <r^2>/<r^4> values

    /*
    covalent radii (taken from Pyykko and Atsumi, Chem. Eur. J. 15, 2009, 188-197)
    values for metals decreased by 10 %
    !      data rcov/
    !     .  0.32, 0.46, 1.20, 0.94, 0.77, 0.75, 0.71, 0.63, 0.64, 0.67
    !     ., 1.40, 1.25, 1.13, 1.04, 1.10, 1.02, 0.99, 0.96, 1.76, 1.54
    !     ., 1.33, 1.22, 1.21, 1.10, 1.07, 1.04, 1.00, 0.99, 1.01, 1.09
    !     ., 1.12, 1.09, 1.15, 1.10, 1.14, 1.17, 1.89, 1.67, 1.47, 1.39
    !     ., 1.32, 1.24, 1.15, 1.13, 1.13, 1.08, 1.15, 1.23, 1.28, 1.26
    !     ., 1.26, 1.23, 1.32, 1.31, 2.09, 1.76, 1.62, 1.47, 1.58, 1.57
    !     ., 1.56, 1.55, 1.51, 1.52, 1.51, 1.50, 1.49, 1.49, 1.48, 1.53
    !     ., 1.46, 1.37, 1.31, 1.23, 1.18, 1.16, 1.11, 1.12, 1.13, 1.32
    !     ., 1.30, 1.30, 1.36, 1.31, 1.38, 1.42, 2.01, 1.81, 1.67, 1.58
    !     ., 1.52, 1.53, 1.54, 1.55 /

    these new data are scaled with k2=4./3.  and converted a_0 via
    autoang=0.52917726d0
    */

    double rcov_ref[94] = {
        0.80628308, 1.15903197, 3.02356173, 2.36845659, 1.94011865,
        1.88972601, 1.78894056, 1.58736983, 1.61256616, 1.68815527,
        3.52748848, 3.14954334, 2.84718717, 2.62041997, 2.77159820,
        2.57002732, 2.49443835, 2.41884923, 4.43455700, 3.88023730,
        3.35111422, 3.07395437, 3.04875805, 2.77159820, 2.69600923,
        2.62041997, 2.51963467, 2.49443835, 2.54483100, 2.74640188,
        2.82199085, 2.74640188, 2.89757982, 2.77159820, 2.87238349,
        2.94797246, 4.76210950, 4.20778980, 3.70386304, 3.50229216,
        3.32591790, 3.12434702, 2.89757982, 2.84718717, 2.84718717,
        2.72120556, 2.89757982, 3.09915070, 3.22513231, 3.17473967,
        3.17473967, 3.09915070, 3.32591790, 3.30072128, 5.26603625,
        4.43455700, 4.08180818, 3.70386304, 3.98102289, 3.95582657,
        3.93062995, 3.90543362, 3.80464833, 3.82984466, 3.80464833,
        3.77945201, 3.75425569, 3.75425569, 3.72905937, 3.85504098,
        3.67866672, 3.45189952, 3.30072128, 3.09915070, 2.97316878,
        2.92277614, 2.79679452, 2.82199085, 2.84718717, 3.32591790,
        3.27552496, 3.27552496, 3.42670319, 3.30072128, 3.47709584,
        3.57788113, 5.06446567, 4.56053862, 4.20778980, 3.98102289,
        3.82984466, 3.85504098, 3.88023730, 3.90543362
    }; // covalent radii

    for (int i = 0; i < ntypes; i++) {
        r2r4[i+1] = r2r4_ref[atomic_numbers[i]-1];
        rcov[i+1] = rcov_ref[atomic_numbers[i]-1];
    }

    // set r0ab
    read_r0ab(lmp, arg[2], atomic_numbers, ntypes);

    // read c6ab
    read_c6ab(lmp, arg[3], atomic_numbers, ntypes);

    // read functional parameters
    setfuncpar(arg[4]);

    free(atomic_numbers);
<<<<<<< HEAD
}

/* ----------------------------------------------------------------------
   Get derivative of C6 w.r.t. CN 
------------------------------------------------------------------------- */

/* ----------------------------------------------------------------------
   Calculate CN
------------------------------------------------------------------------- */

void PairD3::gather_cn() {
    int nthreads = omp_get_max_threads();
    int n = atom->natoms;
    double **x = atom->x;
    int *type = atom->type;
    int *ilist = cn_full->ilist;
    int *numneigh = cn_full->numneigh;      // j loop cond
    int **firstneigh = cn_full->firstneigh; // j list
    for (int ii = 0; ii < n; ii++) { cn[ii] = 0; }
    #pragma omp parallel for schedule(auto)
    for (int ii = 0; ii < n; ii++) {
        const int i = ilist[ii];
        const double rcovi = rcov[type[i]];
        const int jnum = numneigh[i];
        const int *jlist = firstneigh[i];
        for (int jj = 0; jj < jnum; jj++) {
            int j = jlist[jj]; // atom over pbc is different atom
            const double rcovj = rcov[type[j]];
            const double delij[3] = {x[j][0] - x[i][0], x[j][1] - x[i][1], x[j][2] - x[i][2]};
            const double r2 = delij[0] * delij[0] + delij[1] * delij[1] + delij[2] * delij[2];
            if (r2 > sq_cn_ang) { continue; }
            cn[ii] += 1.0 / (1.0 + exp(-k1 * (((rcovi + rcovj) / (std::sqrt(r2) * ang_to_au)) - 1.0)));
=======

}

/* ----------------------------------------------------------------------
   Get derivative of C6 w.r.t. CN (used in PairD3::compute)

   C6 = C6(CN_A, CN_B) == W(CN_A, CN_B) / Z(CN_A, CN_B)

   This gives below from chain rule:
   d(C6)/dr = d(C6)/d(CN_A) * d(CN_A)/dr + d(C6)/d(CN_B) * d(CN_B)/dr

   So we can pre-calculate the d(C6)/d(CN_A), d(C6)/d(CN_B) part.

   d(C6)/d(CN_i) = (dW/d(CN_i) * Z - W * dZ/d(CN_i)) / (W * W)
        W : "denominator"
        Z : "numerator"
        dW/d(CN_i) : "d_denominator_i"
        dZ/d(CN_j) : "d_numerator_j"

    Z = Sum( L_ij(CN_A, CN_B) * C6_ref(CN_A_i, CN_B_j) ) over i, j
    W = Sum( L_ij(CN_A, CN_B) ) over i, j

   And the resulting derivative term is saved into
   "dc6_iji_tot", "dc6_ijj_tot" array,
   where we can find the value of d(C6)/d(CN_i)
   by knowing the index of "iat", and "jat". ("idx_linij")

   Also, c6 values will also be saved into "c6_ij_tot" array.

   Here, as we only interested in *pair* of atoms, assume "iat" >= "jat".
   Then "idx_linij" = "jat + (iat + 1) * iat / 2" have the order below.

     idx_linij | j = 0  j = 1  j = 2  j = 3    ...
---------------------------------------------
        i = 0  |     0
        i = 1  |     1      2
        i = 2  |     3      4      5
        i = 3  |     6      7      8      9
          ...  |    ...    ...    ...    ...   ...

------------------------------------------------------------------------- */

void PairD3::get_dC6_dCNij() {

    int n = atom->natoms;

    #pragma omp parallel
    {
        #pragma omp for schedule(auto)
        for (int iat = n - 1; iat >= 0; iat--) {
            for (int jat = iat; jat >= 0; jat--) {
                const double cni  = cn[iat];
                const int mxci = mxc[(atom->type)[iat]];

                const double cnj  = cn[jat];
                const int mxcj = mxc[(atom->type)[jat]];

                double c6mem           = -1e99;
                double r_save          = 9999.0;
                double numerator       = 0.0;
                double denominator     = 0.0;
                double d_numerator_i   = 0.0;
                double d_denominator_i = 0.0;
                double d_numerator_j   = 0.0;
                double d_denominator_j = 0.0;

                const int idx_linij = jat + (iat + 1) * iat / 2;

                for (int a = 0; a < mxci; a++) {
                    for (int b = 0; b < mxcj; b++) {
                        const double c6ref = c6ab[(atom->type)[iat]][(atom->type)[jat]][a][b][0];

                        if (c6ref > 0) {
                            const double cn_refi = c6ab[(atom->type)[iat]][(atom->type)[jat]][a][b][1];
                            const double cn_refj = c6ab[(atom->type)[iat]][(atom->type)[jat]][a][b][2];

                            const double r = (cn_refi - cni) * (cn_refi - cni) + (cn_refj - cnj) * (cn_refj - cnj);
                            if (r < r_save) {
                                r_save = r;
                                c6mem = c6ref;
                            }

                            // Corresponds to L_ij (in D3 paper)
                            double expterm   = exp(K3 * r);
                            // numerator and denominator of C6 (Z and W in D3 paper)
                            numerator       += c6ref * expterm;
                            denominator     += expterm;

                            expterm         *= 2.0 * K3;

                            double term      = expterm * (cni - cn_refi);
                            d_numerator_i   += c6ref * term;
                            d_denominator_i += term;

                            term             = expterm * (cnj - cn_refj);
                            d_numerator_j   += c6ref * term;
                            d_denominator_j += term;
                        }
                    } // b
                } // a

                if (denominator > 1e-99) {
                    c6_ij_tot[idx_linij]   = numerator / denominator;
                    dc6_iji_tot[idx_linij] = ((d_numerator_i * denominator) - (d_denominator_i * numerator)) / (denominator * denominator);
                    dc6_ijj_tot[idx_linij] = ((d_numerator_j * denominator) - (d_denominator_j * numerator)) / (denominator * denominator);
                }
                else {
                    c6_ij_tot[idx_linij]   = c6mem;
                    dc6_iji_tot[idx_linij] = 0.0;
                    dc6_ijj_tot[idx_linij] = 0.0;
                }
            } // jat
        } // iat
    } // omp parallel
}

/* ----------------------------------------------------------------------
   Get lattice vectors (used in PairD3::compute)

   1) Save lattice vectors into "lat_v_1", "lat_v_2", "lat_v_3"
   2) Calculate repetition criteria for vdw, cn
   3) precaluclate tau (xyz shift due to cell repetition)

------------------------------------------------------------------------- */

void PairD3::set_lattice_vectors() {

    double boxxlo = domain->boxlo[0];
    double boxxhi = domain->boxhi[0];
    double boxylo = domain->boxlo[1];
    double boxyhi = domain->boxhi[1];
    double boxzlo = domain->boxlo[2];
    double boxzhi = domain->boxhi[2];
    double xy = domain->xy;
    double xz = domain->xz;
    double yz = domain->yz;

    lat_v_1[0] = (boxxhi - boxxlo) / AU_TO_ANG;
    lat_v_1[1] =               0.0;
    lat_v_1[2] =               0.0;
    lat_v_2[0] =                xy / AU_TO_ANG;
    lat_v_2[1] = (boxyhi - boxylo) / AU_TO_ANG;
    lat_v_2[2] =               0.0;
    lat_v_3[0] =                xz / AU_TO_ANG;
    lat_v_3[1] =                yz / AU_TO_ANG;
    lat_v_3[2] = (boxzhi - boxzlo) / AU_TO_ANG;

    set_lattice_repetition_criteria(rthr, rep_vdw);
    set_lattice_repetition_criteria(cn_thr, rep_cn);
}

/* ----------------------------------------------------------------------
   Set repetition criteria (used in PairD3::compute)

   Needed as Periodic Boundary Condition should be considered.

   As the cell may *not* be orthorhombic,
   the dot product should be used between x/y/z direction and
   corresponding cross product vector.
------------------------------------------------------------------------- */

void PairD3::set_lattice_repetition_criteria(double r_threshold, int* rep_v) {
    double r_cutoff = sqrt(r_threshold);
    double lat_cp_12[3], lat_cp_23[3], lat_cp_31[3];
    double cos_value;

    MathExtra::cross3(lat_v_1, lat_v_2, lat_cp_12);
    MathExtra::cross3(lat_v_2, lat_v_3, lat_cp_23);
    MathExtra::cross3(lat_v_3, lat_v_1, lat_cp_31);

    cos_value = MathExtra::dot3(lat_cp_23, lat_v_1) / MathExtra::len3(lat_cp_23);
    rep_v[0] = static_cast<int>(std::abs(r_cutoff / cos_value)) + 1;
    cos_value = MathExtra::dot3(lat_cp_31, lat_v_2) / MathExtra::len3(lat_cp_31);
    rep_v[1] = static_cast<int>(std::abs(r_cutoff / cos_value)) + 1;
    cos_value = MathExtra::dot3(lat_cp_12, lat_v_3) / MathExtra::len3(lat_cp_12);
    rep_v[2] = static_cast<int>(std::abs(r_cutoff / cos_value)) + 1;
}

/* ----------------------------------------------------------------------
   Calculate Coordination Number (used in PairD3::compute)
------------------------------------------------------------------------- */

void PairD3::get_coordination_number() {

    int nthreads = omp_get_max_threads();
    int n = atom->natoms;

    #pragma omp parallel
    {
        const int ithread = omp_get_thread_num();

        #pragma omp for schedule(auto)
        for (int iat = n - 1; iat >= 0; iat--) {
            for (int jat = iat - 1; jat >= 0; jat--) {
                for (int k = tau_idx_cn_total_size - 1; k >= 0; k -= 3) {
                    const int idx1 = tau_idx_cn[k-2];
                    const int idx2 = tau_idx_cn[k-1];
                    const int idx3 = tau_idx_cn[k];

                    const double rx = x[jat][0] - x[iat][0] + tau_cn[idx1][idx2][idx3][0];
                    const double ry = x[jat][1] - x[iat][1] + tau_cn[idx1][idx2][idx3][1];
                    const double rz = x[jat][2] - x[iat][2] + tau_cn[idx1][idx2][idx3][2];
                    const double r2 = rx * rx + ry * ry + rz * rz;
                    if (r2 <= cn_thr) {
                        const double r = sqrt(r2);
                        const double damp = 1.0 / (1.0 + exp(-K1 * (((rcov[(atom->type)[iat]] + rcov[(atom->type)[jat]]) / r) - 1.0)));
                        cn_private[ithread * n + iat] += damp;
                    }
                }
            } // iat > jat

            for (int jat = n - 1; jat > iat; jat--) {
                for (int k = tau_idx_cn_total_size - 1; k >= 0; k -= 3) {
                    const int idx1 = tau_idx_cn[k-2];
                    const int idx2 = tau_idx_cn[k-1];
                    const int idx3 = tau_idx_cn[k];
                    const double rx = x[jat][0] - x[iat][0] + tau_cn[idx1][idx2][idx3][0];
                    const double ry = x[jat][1] - x[iat][1] + tau_cn[idx1][idx2][idx3][1];
                    const double rz = x[jat][2] - x[iat][2] + tau_cn[idx1][idx2][idx3][2];
                    const double r2 = rx * rx + ry * ry + rz * rz;
                    if (r2 <= cn_thr) {
                        const double r = sqrt(r2);
                        const double damp = 1.0 / (1.0 + exp(-K1 * (((rcov[(atom->type)[iat]] + rcov[(atom->type)[jat]]) / r) - 1.0)));
                        cn_private[ithread * n + iat] += damp;
                    }
                }
            } // iat < jat

            for (int k = tau_idx_cn_total_size - 1; k >= 0; k -= 3) {
                // skip for the same atoms
                const int idx1 = tau_idx_cn[k-2];
                const int idx2 = tau_idx_cn[k-1];
                const int idx3 = tau_idx_cn[k];
                if (   idx1 != rep_cn[0]
                    || idx2 != rep_cn[1]
                    || idx3 != rep_cn[2]) {
                    const double rx = tau_cn[idx1][idx2][idx3][0];
                    const double ry = tau_cn[idx1][idx2][idx3][1];
                    const double rz = tau_cn[idx1][idx2][idx3][2];
                    const double r2 = rx * rx + ry * ry + rz * rz;
                    if (r2 <= cn_thr) {
                        const double r = sqrt(r2);
                        const double damp = 1.0 / (1.0 + exp(-K1 * (((rcov[(atom->type)[iat]] + rcov[(atom->type)[iat]]) / r) - 1.0)));
                        cn_private[ithread * n + iat] += damp;
                    }
                }
            } // iat == jat
        } // iat
    } // omp parallel

    for (int rank = 0; rank < nthreads; rank++) {
        for (int iat = 0; iat < n; iat++) {
            if (rank == 0) { cn[iat] = cn_private[rank * n + iat]; }
            else { cn[iat] += cn_private[rank * n + iat]; }
        }
    } // summation over results from each OpenMP threads

    get_dC6_dCNij();
}


/* ----------------------------------------------------------------------
   reallcate memory if the number of atoms has changed (used in PairD3::compute)
------------------------------------------------------------------------- */

void PairD3::reallocate_arrays() {

    /* -------------- Destroy previous arrays -------------- */
    memory->destroy(cn);
    memory->destroy(x);
    memory->destroy(dc6i);
    memory->destroy(f);
    memory->destroy(tau_idx_vdw);
    memory->destroy(tau_idx_cn);

    memory->destroy(dc6_iji_tot);
    memory->destroy(dc6_ijj_tot);
    memory->destroy(c6_ij_tot);

    memory->destroy(dc6i_private);
    memory->destroy(disp_private);
    memory->destroy(f_private);
    memory->destroy(sigma_private);
    memory->destroy(cn_private);

    /* -------------- Destroy previous arrays -------------- */

    /* -------------- Create new arrays -------------- */
    int natoms = atom->natoms;
    n_save = natoms;

    memory->create(cn, natoms, "pair:cn");
    memory->create(x, natoms, 3, "pair:x");
    memory->create(dc6i, natoms, "pair:dc6i");
    memory->create(f, natoms, 3, "pair:f");

    set_lattice_vectors();

    int n_ij_combination = natoms * (natoms + 1) / 2;
    memory->create(dc6_iji_tot, n_ij_combination, "pair_dc6_iji_tot");
    memory->create(dc6_ijj_tot, n_ij_combination, "pair_dc6_ijj_tot");
    memory->create(c6_ij_tot,   n_ij_combination, "pair_c6_ij_tot");

    int vdw_range_x = 2 * rep_vdw[0] + 1;
    int vdw_range_y = 2 * rep_vdw[1] + 1;
    int vdw_range_z = 2 * rep_vdw[2] + 1;
    memory->create(tau_vdw, vdw_range_x, vdw_range_y, vdw_range_z, 3, "pair:tau_vdw");
    tau_idx_vdw_total_size = vdw_range_x * vdw_range_y * vdw_range_z * 3;
    memory->create(tau_idx_vdw, tau_idx_vdw_total_size, "pair:tau_idx_vdw");

    int cn_range_x  = 2 * rep_cn[0] + 1;
    int cn_range_y  = 2 * rep_cn[1] + 1;
    int cn_range_z  = 2 * rep_cn[2] + 1;
    memory->create(tau_cn,  cn_range_x,  cn_range_y,  cn_range_z,  3, "pair:tau_cn");
    tau_idx_cn_total_size = cn_range_x * cn_range_y * cn_range_z * 3;
    memory->create(tau_idx_cn, tau_idx_cn_total_size, "pair:tau_idx_cn");

    allocate_for_omp();

    /* -------------- Create new arrays -------------- */
}

/* ----------------------------------------------------------------------
  Initialize atomic positions & types (used in PairD3::compute)

   As the default xyz from lammps does not assure that atoms are within unit cell,
   this function shifts atoms into the unit cell.
------------------------------------------------------------------------- */

void PairD3::load_atom_info() {
    double lat[3][3];
    lat[0][0] = lat_v_1[0];
    lat[0][1] = lat_v_2[0];
    lat[0][2] = lat_v_3[0];
    lat[1][0] = lat_v_1[1];
    lat[1][1] = lat_v_2[1];
    lat[1][2] = lat_v_3[1];
    lat[2][0] = lat_v_1[2];
    lat[2][1] = lat_v_2[2];
    lat[2][2] = lat_v_3[2];

    double det = lat[0][0] * lat[1][1] * lat[2][2]
               + lat[0][1] * lat[1][2] * lat[2][0]
               + lat[0][2] * lat[1][0] * lat[2][1]
               - lat[0][2] * lat[1][1] * lat[2][0]
               - lat[0][1] * lat[1][0] * lat[2][2]
               - lat[0][0] * lat[1][2] * lat[2][1];

    double lat_inv[3][3];
    lat_inv[0][0] = (lat[1][1] * lat[2][2] - lat[1][2] * lat[2][1]) / det;
    lat_inv[1][0] = (lat[1][2] * lat[2][0] - lat[1][0] * lat[2][2]) / det;
    lat_inv[2][0] = (lat[1][0] * lat[2][1] - lat[1][1] * lat[2][0]) / det;
    lat_inv[0][1] = (lat[0][2] * lat[2][1] - lat[0][1] * lat[2][2]) / det;
    lat_inv[1][1] = (lat[0][0] * lat[2][2] - lat[0][2] * lat[2][0]) / det;
    lat_inv[2][1] = (lat[0][1] * lat[2][0] - lat[0][0] * lat[2][1]) / det;
    lat_inv[0][2] = (lat[0][1] * lat[1][2] - lat[0][2] * lat[1][1]) / det;
    lat_inv[1][2] = (lat[0][2] * lat[1][0] - lat[0][0] * lat[1][2]) / det;
    lat_inv[2][2] = (lat[0][0] * lat[1][1] - lat[0][1] * lat[1][0]) / det;

    double a[3] = { 0.0 };
    for (int iat = 0; iat < atom->natoms; iat++) {
        for (int i = 0; i < 3; i++) {
            a[i] = lat_inv[i][0] * (atom->x)[iat][0] + lat_inv[i][1] * (atom->x)[iat][1] + lat_inv[i][2] * (atom->x)[iat][2];
            if      (a[i] > 1) { while (a[i] > 1) { a[i]--; } }
            else if (a[i] < 0) { while (a[i] < 0) { a[i]++; } }
        }

        for (int i = 0; i < 3; i++) {
            x[iat][i] = (lat[i][0] * a[0] + lat[i][1] * a[1] + lat[i][2] * a[2]) / AU_TO_ANG;
        }
    }
}

/* ----------------------------------------------------------------------
   Precalculate tau array
------------------------------------------------------------------------- */

void PairD3::precalculate_tau_array() {
    int xlim = rep_vdw[0];
    int ylim = rep_vdw[1];
    int zlim = rep_vdw[2];

    int index = 0;
    for (int taux = -xlim; taux <= xlim; taux++) {
        for (int tauy = -ylim; tauy <= ylim; tauy++) {
            for (int tauz = -zlim; tauz <= zlim; tauz++) {
                tau_vdw[taux + xlim][tauy + ylim][tauz + zlim][0] = lat_v_1[0] * taux + lat_v_2[0] * tauy + lat_v_3[0] * tauz;
                tau_vdw[taux + xlim][tauy + ylim][tauz + zlim][1] = lat_v_1[1] * taux + lat_v_2[1] * tauy + lat_v_3[1] * tauz;
                tau_vdw[taux + xlim][tauy + ylim][tauz + zlim][2] = lat_v_1[2] * taux + lat_v_2[2] * tauy + lat_v_3[2] * tauz;
                tau_idx_vdw[index++] = taux + xlim;
                tau_idx_vdw[index++] = tauy + ylim;
                tau_idx_vdw[index++] = tauz + zlim;
            }
        }
    }

    xlim = rep_cn[0];
    ylim = rep_cn[1];
    zlim = rep_cn[2];

    index = 0;
    for (int taux = -xlim; taux <= xlim; taux++) {
        for (int tauy = -ylim; tauy <= ylim; tauy++) {
            for (int tauz = -zlim; tauz <= zlim; tauz++) {
                tau_cn[taux + xlim][tauy + ylim][tauz + zlim][0] = lat_v_1[0] * taux + lat_v_2[0] * tauy + lat_v_3[0] * tauz;
                tau_cn[taux + xlim][tauy + ylim][tauz + zlim][1] = lat_v_1[1] * taux + lat_v_2[1] * tauy + lat_v_3[1] * tauz;
                tau_cn[taux + xlim][tauy + ylim][tauz + zlim][2] = lat_v_1[2] * taux + lat_v_2[2] * tauy + lat_v_3[2] * tauz;
                tau_idx_cn[index++] = taux + xlim;
                tau_idx_cn[index++] = tauy + ylim;
                tau_idx_cn[index++] = tauz + zlim;
            }
        }
    }
}


/* ----------------------------------------------------------------------
   Get force coefficients
------------------------------------------------------------------------- */

void PairD3::get_forces_without_dC6() {
    int n = atom->natoms;

    for (int dim = 0; dim < n; dim++) { dc6i[dim] = 0.0; }

    for (int i = 0; i < n; i++) {
        for (int j = 0; j < 3; j++) {
            f[i][j] = 0.0;
        }
    }

    double disp = 0.0;                  // stores energy (sanity check)
    int nthreads = omp_get_max_threads();

    #pragma omp parallel
    {
        const int ithread = omp_get_thread_num();

        double s8 = s18;                    // D3 parameter for 8th-power term (just use s8 from beginning?)
        double sigma_local[3][3] = {{ 0.0 }};
        double disp_sum;
        const double r2_rthr = rthr;

        #pragma omp for schedule(auto)
        for (int iat =   n - 1; iat >= 0; iat--) {
            // iat != jat
            for (int jat = iat - 1; jat >= 0; jat--) {
                for (int k = tau_idx_vdw_total_size - 1; k >= 0; k -= 3) {
                    // cutoff radius check
                    const int idx1 = tau_idx_vdw[k-2];
                    const int idx2 = tau_idx_vdw[k-1];
                    const int idx3 = tau_idx_vdw[k];
                    const double rij[3] = {
                        x[jat][0] - x[iat][0] + tau_vdw[idx1][idx2][idx3][0],
                        x[jat][1] - x[iat][1] + tau_vdw[idx1][idx2][idx3][1],
                        x[jat][2] - x[iat][2] + tau_vdw[idx1][idx2][idx3][2]
                    };
                    const double r2 = MathExtra::lensq3(rij);
                    if (r2 > r2_rthr) { continue; }

                    const double r2_inv = 1.0 / r2;
                    const double r = sqrt(r2);
                    const double r_inv = 1.0 / r;

                    // Calculates damping functions
                    // alp6 = 14.0, alp8 = 16.0
                    const double r0 = r0ab[(atom->type)[iat]][(atom->type)[jat]];

                    double tmp_v = (rs6 * r0) * r_inv;
                    double t6 = tmp_v;
                    t6 *= t6;       // ^2
                    t6 *= tmp_v;    // ^3
                    t6 *= t6;       // ^6
                    t6 *= tmp_v;    // ^7
                    t6 *= t6;       // ^14
                    const double damp6 = 1.0 / (1.0 + 6.0 * t6);
                    t6 *= damp6;    // pre-calculation
                    double t8 = (rs8 * r0) * r_inv;
                    t8 *= t8;       // ^2
                    t8 *= t8;       // ^4
                    t8 *= t8;       // ^8
                    t8 *= t8;       // ^16
                    const double damp8 = 1.0 / (1.0 + 6.0 * t8);
                    t8 *= damp8;    // pre-calculation

                    const int idx_linij = jat + (iat + 1) * iat / 2;
                    const double c6 = c6_ij_tot[idx_linij];
                    const double r6_inv = r2_inv * r2_inv * r2_inv;
                    const double r7_inv = r6_inv * r_inv;

                    const double r42 = r2r4[(atom->type)[iat]] * r2r4[(atom->type)[jat]];
                    /* // d(r ^ (-6)) / d(r_ij) */
                    const double x1 = 6.0 * c6 * r7_inv * (s6 * damp6 * (14.0 * t6 - 1.0) + s8 * r42 * r2_inv * damp8 * (48.0 * t8 - 4.0)) * r_inv;

                    const double vec[3] = {
                        x1 * rij[0],
                        x1 * rij[1],
                        x1 * rij[2]
                    };

                    f_private[ithread * n * 3 + iat * 3    ] -= vec[0];
                    f_private[ithread * n * 3 + iat * 3 + 1] -= vec[1];
                    f_private[ithread * n * 3 + iat * 3 + 2] -= vec[2];
                    f_private[ithread * n * 3 + jat * 3    ] += vec[0];
                    f_private[ithread * n * 3 + jat * 3 + 1] += vec[1];
                    f_private[ithread * n * 3 + jat * 3 + 2] += vec[2];

                    sigma_local[0][0] += vec[0] * rij[0];
                    sigma_local[0][1] += vec[0] * rij[1];
                    sigma_local[0][2] += vec[0] * rij[2];
                    sigma_local[1][0] += vec[1] * rij[0];
                    sigma_local[1][1] += vec[1] * rij[1];
                    sigma_local[1][2] += vec[1] * rij[2];
                    sigma_local[2][0] += vec[2] * rij[0];
                    sigma_local[2][1] += vec[2] * rij[1];
                    sigma_local[2][2] += vec[2] * rij[2];

                    // in dC6_rest all terms BUT C6 - term is saved for the kat - loop
                    const double dc6_rest = (s6 * damp6 + 3.0 * s8 * r42 * damp8 * r2_inv) * r6_inv;
                    disp_sum -= dc6_rest * c6;
                    const double dc6iji = dc6_iji_tot[idx_linij];
                    const double dc6ijj = dc6_ijj_tot[idx_linij];
                    dc6i_private[n * ithread + iat] += dc6_rest * dc6iji;
                    dc6i_private[n * ithread + jat] += dc6_rest * dc6ijj;
                } // k
            } // iat != jat

            // iat == jat
            for (int k = tau_idx_vdw_total_size - 1; k >= 0; k -= 3) {
                // cutoff radius check
                const int idx1 = tau_idx_vdw[k-2];
                const int idx2 = tau_idx_vdw[k-1];
                const int idx3 = tau_idx_vdw[k];
                if (idx1 == rep_vdw[0] && idx2 == rep_vdw[1] && idx3 == rep_vdw[2]) { continue; }
                const double rij[3] = {
                    tau_vdw[idx1][idx2][idx3][0],
                    tau_vdw[idx1][idx2][idx3][1],
                    tau_vdw[idx1][idx2][idx3][2]
                };
                const double r2 = MathExtra::lensq3(rij);
                // cutoff radius check
                if (r2 > rthr) { continue; }

                const double r2_inv = 1.0 / r2;
                const double r = sqrt(r2);
                const double r_inv = 1.0 / r;
                const double r0 = r0ab[(atom->type)[iat]][(atom->type)[iat]];

                // Calculates damping functions
                double tmp_v = (rs6 * r0) * r_inv;
                tmp_v *= tmp_v * tmp_v * tmp_v * tmp_v * tmp_v * tmp_v; // ^7
                double t6 = tmp_v * tmp_v; // ^14
                const double damp6 = 1.0 / (1.0 + 6.0 * t6);
                tmp_v = (rs8 * r0) * r_inv;
                tmp_v = tmp_v * tmp_v; // ^2
                tmp_v = tmp_v * tmp_v; // ^4
                tmp_v = tmp_v * tmp_v; // ^8
                double t8 = tmp_v * tmp_v; // ^16
                const double damp8 = 1.0 / (1.0 + 6.0 * t8);

                int idx_linij = iat + (iat + 1) * iat / 2;
                const double c6 = c6_ij_tot[idx_linij];
                const double r42 = r2r4[(atom->type)[iat]] * r2r4[(atom->type)[iat]];
                const double r6_inv = r2_inv * r2_inv * r2_inv;
                const double r7_inv = r6_inv * r_inv;

                /* // d(r ^ (-6)) / d(r_ij) */
                const double x1 = 0.5 * 6.0 * c6 * r7_inv * (s6 * damp6 * (alp6 * t6 * damp6 - 1.0) + s8 * r42 * r2_inv * damp8 * (3.0 * alp8 * t8 * damp8 - 4.0)) * r_inv;

                const double vec[3] = {
                    x1 * rij[0],
                    x1 * rij[1],
                    x1 * rij[2]
                };

                sigma_local[0][0] += vec[0] * rij[0];
                sigma_local[0][1] += vec[0] * rij[1];
                sigma_local[0][2] += vec[0] * rij[2];
                sigma_local[1][0] += vec[1] * rij[0];
                sigma_local[1][1] += vec[1] * rij[1];
                sigma_local[1][2] += vec[1] * rij[2];
                sigma_local[2][0] += vec[2] * rij[0];
                sigma_local[2][1] += vec[2] * rij[1];
                sigma_local[2][2] += vec[2] * rij[2];

                // in dC6_rest all terms BUT C6 - term is saved for the kat - loop
                const double dc6_rest = (s6 * damp6 + 3.0 * s8 * r42 * damp8 * r2_inv) * r6_inv * 0.5;

                disp_sum -= dc6_rest * c6;
                const double dc6iji = dc6_iji_tot[idx_linij];
                const double dc6ijj = dc6_ijj_tot[idx_linij];
                dc6i_private[n * ithread + iat] += dc6_rest * dc6iji;
                dc6i_private[n * ithread + iat] += dc6_rest * dc6ijj;
            } // iat == jat
        } // iat

        disp_private[ithread] = disp_sum;  // calculate E_disp for sanity check

        for (int i = 0; i < 3; i++) {
            for (int j = 0; j < 3; j++) {
                sigma_private[ithread * 9 + i * 3 + j] = sigma_local[i][j];
            }
        }

    } // pragma omp parallel

    for (int i = 0; i < nthreads; i++) {
        for (int iat = 0; iat < n; iat++) {
            dc6i[iat] += dc6i_private[n * i + iat];
>>>>>>> b7670365
        }
    }
}

<<<<<<< HEAD
void PairD3::neigh_style_force_compute() {
=======

/* ----------------------------------------------------------------------
   Get forces
------------------------------------------------------------------------- */

void PairD3::get_forces_with_dC6() {
    // After calculating all derivatives dE/dr_ij w.r.t. distances,
    // the grad w.r.t.the coordinates is calculated dE / dr_ij * dr_ij / dxyz_i

    for (int ii = 0; ii < 3; ii++) {
        for (int jj = 0; jj < 3; jj++) {
            sigma[ii][jj] = 0.0;
        }
    }

>>>>>>> b7670365
    int n = atom->natoms;
    int *type = atom->type;
    int *ilist = vdw_half->ilist;
    tagint *tag = atom->tag;  // tag - 1 gives 'ii' or 'iat' index (non-spatial decomposition)

    struct CoordNInfo {
        double c6;
        double dc6iji;
        double dc6ijj;
        CoordNInfo() {}
    };

<<<<<<< HEAD
    std::vector<CoordNInfo> pair_coord_info(n * n);

    #pragma omp parallel for schedule(auto)
    for (int ii = 0; ii < n; ii++) {
        const int i = ilist[ii];
        const int itag = tag[i] - 1;  // same as ii
        const int itype = type[i];
        const double cni = cn[itag];
        const int max_ci = mxc[itype];
        for (int jj = ii; jj < n; jj++) {
            // later, we should use r2 to check cutoff w.r.t vdw
            // This is the case when we use smaller cell (cell param < vdw cutoff * 2)
            const int j = ilist[jj];
            const int jtype = type[j];
            const int jtag = tag[j] - 1;
            const double cnj = cn[jtag];
            const int max_cj = mxc[jtype];

            double denominator = 0.0;
            double numerator = 0.0;
            double d_numerator_i = 0.0;
            double d_denominator_i = 0.0;
            double d_numerator_j = 0.0;
            double d_denominator_j = 0.0;
            
            for (int a = 0; a < max_ci; a++) {
                for (int b = 0; b < max_cj; b++) {
                    const double* c6ref_arr = c6ab[itype][jtype][a][b];
                    const double c6ref = c6ref_arr[0];
                    if (c6ref <= 0.0) { continue; }  // 0.0 in no ref case isnt it?

                    const double cn_refi = c6ref_arr[1];
                    const double cn_refj = c6ref_arr[2];

                    const double r =  // this is r of cn (do not confuse)
                        (cn_refi - cni) * (cn_refi - cni) + (cn_refj - cnj) * (cn_refj - cnj);
                    double expterm = std::exp(k3 * r);
                    numerator += c6ref * expterm;
                    denominator += expterm;
                    expterm *= 2.0 * k3;
                    double term = expterm * (cni - cn_refi);
                    d_numerator_i += c6ref * term;
                    d_denominator_i += term;
                    term = expterm * (cnj - cn_refj);
                    d_numerator_j += c6ref * term;
                    d_denominator_j += term;
                }
=======
    int nthreads = omp_get_max_threads();
    #pragma omp parallel
    {
        const int ithread = omp_get_thread_num();
        double sigma_local[3][3] = {{ 0.0 }};

        #pragma omp for schedule(auto)
        for (int iat = n - 1; iat >= 0; iat--) {
            // iat != jat
            for (int jat = iat - 1; jat >= 0; jat--) {
                for (int k = tau_idx_cn_total_size - 1; k >= 0 ; k -= 3) {
                    const int idx1 = tau_idx_cn[k-2];
                    const int idx2 = tau_idx_cn[k-1];
                    const int idx3 = tau_idx_cn[k];
                    const double rij[3] = {
                        x[jat][0] - x[iat][0] + tau_cn[idx1][idx2][idx3][0],
                        x[jat][1] - x[iat][1] + tau_cn[idx1][idx2][idx3][1],
                        x[jat][2] - x[iat][2] + tau_cn[idx1][idx2][idx3][2]
                    };
                    const double r2 = MathExtra::lensq3(rij);
                    // Assume rthr > cn_thr --> only check for cn_thr
                    if (r2 >= cn_thr) { continue; }
                    const double r = sqrt(r2);
                    const double rcovij = rcov[(atom->type)[iat]] + rcov[(atom->type)[jat]];
                    const double expterm = exp(-K1 * (rcovij / r - 1.0));
                    const double dcnn = -K1 * rcovij * expterm / (r2 * (expterm + 1.0) * (expterm + 1.0));
                    const double x1 = dcnn * (dc6i[iat] + dc6i[jat]);

                    const double vec[3] = {
                        x1 * rij[0] / r,
                        x1 * rij[1] / r,
                        x1 * rij[2] / r
                    };

                    f_private[ithread * n * 3 + iat * 3    ] -= vec[0];
                    f_private[ithread * n * 3 + iat * 3 + 1] -= vec[1];
                    f_private[ithread * n * 3 + iat * 3 + 2] -= vec[2];
                    f_private[ithread * n * 3 + jat * 3    ] += vec[0];
                    f_private[ithread * n * 3 + jat * 3 + 1] += vec[1];
                    f_private[ithread * n * 3 + jat * 3 + 2] += vec[2];

                    sigma_local[0][0] += vec[0] * rij[0];
                    sigma_local[0][1] += vec[0] * rij[1];
                    sigma_local[0][2] += vec[0] * rij[2];
                    sigma_local[1][0] += vec[1] * rij[0];
                    sigma_local[1][1] += vec[1] * rij[1];
                    sigma_local[1][2] += vec[1] * rij[2];
                    sigma_local[2][0] += vec[2] * rij[0];
                    sigma_local[2][1] += vec[2] * rij[1];
                    sigma_local[2][2] += vec[2] * rij[2];

                } // k
            } // iat != jat

            // iat == jat
            for (int k = tau_idx_cn_total_size - 1; k >= 0 ; k -= 3) {
                const int idx1 = tau_idx_cn[k-2];
                const int idx2 = tau_idx_cn[k-1];
                const int idx3 = tau_idx_cn[k];
                if (idx1 == rep_cn[0] && idx2 == rep_cn[1] && idx3 == rep_cn[2]) { continue; }
                const double rij[3] = {
                    tau_cn[idx1][idx2][idx3][0],
                    tau_cn[idx1][idx2][idx3][1],
                    tau_cn[idx1][idx2][idx3][2],
                };
                const double r2 = MathExtra::lensq3(rij);
                // Assume rthr > cn_thr --> only check for cn_thr
                if (r2 >= cn_thr) { continue; }
                const double r = sqrt(r2);
                const double rcovij = rcov[(atom->type)[iat]] + rcov[(atom->type)[iat]];
                const double expterm = exp(-K1 * (rcovij / r - 1.0));
                const double dcnn = -K1 * rcovij * expterm / (r2 * (expterm + 1.0) * (expterm + 1.0));
                const double x1 = dcnn * dc6i[iat];

                const double vec[3] = {
                    x1 * rij[0] / r,
                    x1 * rij[1] / r,
                    x1 * rij[2] / r
                };

                sigma_local[0][0] += vec[0] * rij[0];
                sigma_local[0][1] += vec[0] * rij[1];
                sigma_local[0][2] += vec[0] * rij[2];
                sigma_local[1][0] += vec[1] * rij[0];
                sigma_local[1][1] += vec[1] * rij[1];
                sigma_local[1][2] += vec[1] * rij[2];
                sigma_local[2][0] += vec[2] * rij[0];
                sigma_local[2][1] += vec[2] * rij[1];
                sigma_local[2][2] += vec[2] * rij[2];
            } // k
        } // iat == jat

        for (int i = 0; i < 3; i++) {
            for (int j = 0; j < 3; j++) {
                sigma_private[ithread * 9 + i * 3 + j] += sigma_local[i][j];
            }
        }
    } // omp parallel

    for (int rank = 0; rank < nthreads; rank++) {
        for (int iat = 0; iat < n; iat++) {
            for (int j = 0; j < 3; j++) {
                f[iat][j] += f_private[rank * n * 3 + iat * 3 + j];
>>>>>>> b7670365
            }
            const double c6 = numerator / denominator;
            const double sq_dnomi = 1 / (denominator * denominator);
            const double dc6iji = 
                ((d_numerator_i * denominator) - (d_denominator_i * numerator)) * sq_dnomi;
            const double dc6ijj = 
                ((d_numerator_j * denominator) - (d_denominator_j * numerator)) * sq_dnomi;
            CoordNInfo& cinfoij = pair_coord_info[ii * n + jj];
            CoordNInfo& cinfoji = pair_coord_info[jj * n + ii];
            cinfoij.c6 = c6;
            cinfoij.dc6iji = dc6iji;
            cinfoij.dc6ijj = dc6ijj;
            cinfoji.c6 = c6;
            cinfoji.dc6iji = dc6ijj;
            cinfoji.dc6ijj = dc6iji;
        }
    }

    double **x = atom->x;
    int *numneigh = vdw_half->numneigh;      // j loop cond
    int **firstneigh = vdw_half->firstneigh; // j list
    double** f_lammps = atom->f;       // give it to lammps!

    const double s8 = s18;

    double disp_sum = 0.0;
    for (int ii = 0; ii < n; ii++) { dc6i[ii] = 0.0; }

    #pragma omp parallel for schedule(auto) reduction(+:disp_sum, dc6i[:n])
    for (int ii = 0; ii < n; ii++) {
        const int i = ilist[ii];
        const int itag = tag[i] - 1;  // same as ii
        const int itype = type[i];
        const int jnum = numneigh[i];
        const int *jlist = firstneigh[i];
        const double cni = cn[itag];
        const int max_ci = mxc[itype];
        for (int jj = 0; jj < jnum; jj++) {
            int j = jlist[jj]; // atom over pbc is different atom
            const double delij[3] = {(x[j][0] - x[i][0]) / au_to_ang, 
                                     (x[j][1] - x[i][1]) / au_to_ang, 
                                     (x[j][2] - x[i][2]) / au_to_ang};
            const double r2 = delij[0] * delij[0] + delij[1] * delij[1] + delij[2] * delij[2];
            if (r2 > rthr) { continue; }
            const int jtype = type[j];
            const int jtag = tag[j] - 1;
            // force coeff //
            const double r = std::sqrt(r2);
            const double r0 = r0ab[itype][jtype];

            const double base6 = (rs6 * r0) / r;
            double t6 = base6;
            t6 *= t6; t6 *= base6; t6 *= t6; t6 *= base6; t6 *= t6;
            const double damp6 = 1.0 / (1.0 + 6.0 * t6);
            t6 *= damp6;

            double t8 = (rs8 * r0) / r;
            t8 *= t8; t8 *= t8; t8 *= t8; t8 *= t8;
            const double damp8 = 1.0 / (1.0 + 6.0 * t8);
            t8 *= damp8;

            const double r6 = r2 * r2 * r2;
            const double r42 = r2r4[itype] * r2r4[jtype];
            CoordNInfo& cinfoij = pair_coord_info[itag * n + jtag];
            const double x1 = 6.0 * cinfoij.c6 / (r6 * r) * (s6 * damp6 * (14.0 * t6 - 1.0) + s8 * r42 / r2 * damp8 * (48.0 * t8 - 4.0)) / r * au_to_ev / au_to_ang;
            const double vec[3] = { x1 * delij[0], x1 * delij[1], x1 * delij[2] };

            #pragma omp atomic
            f_lammps[i][0] -= vec[0];
            #pragma omp atomic
            f_lammps[i][1] -= vec[1];
            #pragma omp atomic
            f_lammps[i][2] -= vec[2];
            #pragma omp atomic
            f_lammps[j][0] += vec[0];
            #pragma omp atomic
            f_lammps[j][1] += vec[1];
            #pragma omp atomic
            f_lammps[j][2] += vec[2];

            const double dc6_rest = (s6 * damp6 + 3.0 * s8 * r42 * damp8 / r2) / r6;
            disp_sum -= dc6_rest * cinfoij.c6;  // energy
            dc6i[itag] += dc6_rest * cinfoij.dc6iji;
            dc6i[jtag] += dc6_rest * cinfoij.dc6ijj;
        }
    }
    eng_vdwl += disp_sum * au_to_ev;
}


void PairD3::neigh_style_get_force() {
    int n = atom->natoms;
<<<<<<< HEAD
    double **x = atom->x;
    int *type = atom->type;
    int *ilist = cn_half->ilist;
    int *numneigh = cn_half->numneigh;      // j loop cond
    int **firstneigh = cn_half->firstneigh; // j list
    tagint *tag = atom->tag;
    double** f_lammps = atom->f;       // Local force of atoms

    #pragma omp parallel for schedule(auto)
    for (int ii = 0; ii < n; ii++) {
        const int i = ilist[ii];
        const int itag = tag[i] - 1;
        const int itype = type[i];
        const int jnum = numneigh[i];
        const int *jlist = firstneigh[i];
        const double cni = cn[itag];
        for (int jj = 0; jj < jnum; jj++) {
            int j = jlist[jj]; // atom over pbc is different atom
            const double delij[3] = {(x[j][0] - x[i][0]) / au_to_ang, 
                                     (x[j][1] - x[i][1]) / au_to_ang, 
                                     (x[j][2] - x[i][2]) / au_to_ang};
            const double r2 = delij[0] * delij[0] + delij[1] * delij[1] + delij[2] * delij[2];
            if (r2 > cn_thr) { continue; }

            const int jtype = type[j];
            const int jtag = tag[j] - 1;
            const double r = std::sqrt(r2);
            const double rcovij = rcov[itype] + rcov[jtype];
            const double expterm = std::exp(-k1 * (rcovij / r - 1.0));
            const double dcnn = -k1 * rcovij * expterm / (r2 * (expterm + 1.0) * (expterm + 1.0));
            const double x1 = dcnn * (dc6i[itag] + dc6i[jtag]) / r * au_to_ev / au_to_ang;
            const double vec[3] = { x1 * delij[0], x1 * delij[1], x1 * delij[2] };
            #pragma omp atomic
            f_lammps[i][0] -= vec[0];
            #pragma omp atomic
            f_lammps[i][1] -= vec[1];
            #pragma omp atomic
            f_lammps[i][2] -= vec[2];
            #pragma omp atomic
            f_lammps[j][0] += vec[0];
            #pragma omp atomic
            f_lammps[j][1] += vec[1];
            #pragma omp atomic
            f_lammps[j][2] += vec[2];
        }
    }
=======
    // Energy update
    if (eflag) { eng_vdwl += disp_total * AU_TO_EV; }

    double** f_local = atom->f;       // Local force of atoms
    for (int i = 0; i < n; i++) {
        for (int j = 0; j < 3; j++) {
            f_local[i][j] += f[i][j] * AU_TO_EV / AU_TO_ANG;
        }
    }

    // Stress update
    if (vflag) {
        virial[0] += sigma[0][0] * AU_TO_EV;
        virial[1] += sigma[1][1] * AU_TO_EV;
        virial[2] += sigma[2][2] * AU_TO_EV;
        virial[3] += sigma[0][1] * AU_TO_EV;
        virial[4] += sigma[0][2] * AU_TO_EV;
        virial[5] += sigma[1][2] * AU_TO_EV;
    }
}

void PairD3::allocate_for_omp() {

    int natoms = atom->natoms;
    int nthreads = omp_get_max_threads();
    dc6i_private = memory->create(dc6i_private, nthreads * natoms, "pair:dc6i_private");
    disp_private = memory->create(disp_private, nthreads, "pair:disp_private");
    f_private = memory->create(f_private, nthreads * natoms * 3, "pair:f_private");
    sigma_private = memory->create(sigma_private, nthreads * 3 * 3, "pair:sigma_private");
    cn_private = memory->create(cn_private, nthreads * natoms, "pair:cn_private");

}

void PairD3::initialize_for_omp() {

    int natoms = atom->natoms;
    int nthreads = omp_get_max_threads();
    for (int i = 0; i < natoms * nthreads;     i++) { dc6i_private[i]  = 0.0; }
    for (int i = 0; i < nthreads;              i++) { disp_private[i]  = 0.0; }
    for (int i = 0; i < 3 * natoms * nthreads; i++) { f_private[i]     = 0.0; }
    for (int i = 0; i < 3 * 3 * nthreads;      i++) { sigma_private[i] = 0.0; }
    for (int i = 0; i < nthreads * natoms;     i++) { cn_private[i]    = 0.0; }

>>>>>>> b7670365
}

/* ----------------------------------------------------------------------
   Compute : energy, force, and stress (Required)
------------------------------------------------------------------------- */

void PairD3::compute(int eflag, int vflag) {
<<<<<<< HEAD
    if (eflag || vflag) ev_setup(eflag, vflag);
    else evflag = vflag_fdotr = 0;

    int n = atom->natoms;       // Global number of atoms in the cell
    if (n >= n_save) {
        reallocate_arrays();
    }

    gather_cn();
    neigh_style_force_compute();
    neigh_style_get_force();

    if (vflag_fdotr) virial_fdotr_compute();
=======
    if (eflag || vflag)          { ev_setup(eflag, vflag); }
    if (dc6i_private == nullptr) { allocate_for_omp(); }
    if (atom->natoms != n_save)  { reallocate_arrays(); }

    initialize_for_omp();
    set_lattice_vectors();
    precalculate_tau_array();
    load_atom_info();

    get_coordination_number();

    get_forces_without_dC6();
    get_forces_with_dC6();
    update(eflag, vflag);
>>>>>>> b7670365
}

/* ----------------------------------------------------------------------
   init for one type pair i,j and corresponding j,i
------------------------------------------------------------------------- */

double PairD3::init_one(int i, int j) {
<<<<<<< HEAD

=======
>>>>>>> b7670365
    if (setflag[i][j] == 0) error->all(FLERR, "All pair coeffs are not set");
    // No need to count local neighbor in D3
    /* return std::sqrt(rthr * std::pow(au_to_ang, 2)); */

    // give max cutoff, which is rthr not cn_thr
    return std::sqrt(sq_vdw_ang);
    //return 0.0;
}

/* ----------------------------------------------------------------------
   init specific to this pair style (Optional)
------------------------------------------------------------------------- */

void PairD3::init_style() {
<<<<<<< HEAD
    NeighRequest* cn_full_req = neighbor->add_request(this, NeighConst::REQ_FULL);
    cn_full_req->set_cutoff(std::sqrt(sq_cn_ang));
    cn_full_req->set_id(NEIGH_CN_FULL_ID);

    NeighRequest* cn_half_req = neighbor->add_request(this, NeighConst::REQ_DEFAULT);
    cn_half_req->set_cutoff(std::sqrt(sq_cn_ang));
    cn_half_req->set_id(NEIGH_CN_HALF_ID);

    NeighRequest* vdw_half_req = neighbor->add_request(this, NeighConst::REQ_DEFAULT);
    vdw_half_req->set_cutoff(std::sqrt(sq_vdw_ang));
    vdw_half_req->set_id(NEIGH_VDW_HALF_ID);
}

void PairD3::init_list(int which, NeighList* ptr) {
    switch (which) {
        case NEIGH_CN_FULL_ID:
            cn_full = ptr;
            break;
        case NEIGH_CN_HALF_ID:
            cn_half = ptr;
            break;
        case NEIGH_VDW_HALF_ID:
            vdw_half = ptr;
            break;
        default:
            error->all(FLERR, "Invalid neighbor list id");
    }
=======
    neighbor->add_request(this, NeighConst::REQ_FULL);
>>>>>>> b7670365
}

/* ----------------------------------------------------------------------
   proc 0 writes to restart file
------------------------------------------------------------------------- */

void PairD3::write_restart(FILE *fp) {}

/* ----------------------------------------------------------------------
   proc 0 reads from restart file, bcasts
------------------------------------------------------------------------- */

void PairD3::read_restart(FILE *fp) {}

/* ----------------------------------------------------------------------
   proc 0 writes to restart file
------------------------------------------------------------------------- */

void PairD3::write_restart_settings(FILE *fp) {}

/* ----------------------------------------------------------------------
   proc 0 reads from restart file, bcasts
------------------------------------------------------------------------- */

void PairD3::read_restart_settings(FILE *fp) {}
<|MERGE_RESOLUTION|>--- conflicted
+++ resolved
@@ -1,1717 +1,811 @@
-/* ----------------------------------------------------------------------
-   LAMMPS - Large-scale Atomic/Molecular Massively Parallel Simulator
-   https://www.lammps.org/, Sandia National Laboratories
-   LAMMPS development team: developers@lammps.org
-
-   Copyright (2003) Sandia Corporation.  Under the terms of Contract
-   DE-AC04-94AL85000 with Sandia Corporation, the U.S. Government retains
-   certain rights in this software.  This software is distributed under
-   the GNU General Public License.
-
-   See the README file in the top-level LAMMPS directory.
-------------------------------------------------------------------------- */
-
-/* ----------------------------------------------------------------------
-   Contributing author: Hyungmin An (andynn@snu.ac.kr)
-------------------------------------------------------------------------- */
-
-
-#include "pair_d3.h"
-#include "neighbor.h"
-
-using namespace LAMMPS_NS;
-
-/* ----------------------------------------------------------------------
-   Constructor (Required)
-------------------------------------------------------------------------- */
-
-PairD3::PairD3(LAMMPS* lmp) : Pair(lmp) {
-<<<<<<< HEAD
-
-=======
->>>>>>> b7670365
-    single_enable = 0;      // potential is not pair-wise additive.
-    restartinfo = 0;        // Many-body potentials are usually not
-                            // written to binary restart files.
-    one_coeff = 1;          // Many-body potnetials typically read all
-                            // parameters from a file, so only one
-                            // pair_coeff statement is needed.
-    manybody_flag = 1;
-<<<<<<< HEAD
-    /*
-    maxc = 5;
-    au_to_ang = 0.52917726;
-    //au_to_kcal = 627.509541;
-    au_to_ev = 27.21138505;
-    k1 = 16.0;
-    k2 = 4.0 / 3.0;
-    k3 = -4.0;
-    */
-=======
->>>>>>> b7670365
-}
-
-/* ----------------------------------------------------------------------
-   Destructor (Required)
-------------------------------------------------------------------------- */
-
-PairD3::~PairD3() {
-    if (allocated) {
-        memory->destroy(setflag);
-        memory->destroy(cutsq);
-        memory->destroy(r2r4);
-        memory->destroy(rcov);
-        memory->destroy(mxc);
-        memory->destroy(r0ab);
-        memory->destroy(c6ab);
-<<<<<<< HEAD
-=======
-
-        memory->destroy(lat_v_1);
-        memory->destroy(lat_v_2);
-        memory->destroy(lat_v_3);
-
-        memory->destroy(rep_vdw);
-        memory->destroy(rep_cn);
-        memory->destroy(cn);
-        memory->destroy(x);
-
-        memory->destroy(dc6i);
-        memory->destroy(f);
-
-        memory->destroy(sigma);
-
-        memory->destroy(tau_vdw);
-        memory->destroy(tau_cn);
-        memory->destroy(tau_idx_vdw);
-        memory->destroy(tau_idx_cn);
-
-        memory->destroy(dc6_iji_tot);
-        memory->destroy(dc6_ijj_tot);
-        memory->destroy(c6_ij_tot);
-
-        memory->destroy(dc6i_private);
-        memory->destroy(disp_private);
-        memory->destroy(f_private);
-        memory->destroy(sigma_private);
-        memory->destroy(cn_private);
->>>>>>> b7670365
-    }
-}
-
-/* ----------------------------------------------------------------------
-   Allocate all arrays (Required)
-------------------------------------------------------------------------- */
-
-void PairD3::allocate() {
-    allocated = 1;
-
-    /* atom->ntypes : # of elements; element index starts from 1 */
-    int np1 = atom->ntypes + 1;
-<<<<<<< HEAD
-    memory->create(setflag, np1, np1, "pair:setflag");
-    memory->create(cutsq, np1, np1, "pair:cutsq");
-    memory->create(r2r4, np1, "pair:r2r4");
-    memory->create(rcov, np1, "pair:rcov");
-    memory->create(mxc, np1, "pair:mxc");
-    memory->create(r0ab, np1, np1, "pair:r0ab");
-    memory->create(c6ab, np1, np1, maxc, maxc, 3, "pair:c6");
-=======
-
-    memory->create(setflag, np1, np1,                "pair:setflag");
-    memory->create(cutsq,   np1, np1,                "pair:cutsq");
-    memory->create(r2r4,    np1,                     "pair:r2r4");
-    memory->create(rcov,    np1,                     "pair:rcov");
-    memory->create(mxc,     np1,                     "pair:mxc");
-    memory->create(r0ab,    np1, np1,                "pair:r0ab");
-    memory->create(c6ab,    np1, np1, MAXC, MAXC, 3, "pair:c6");
-
-    memory->create(lat_v_1, 3,      "pair:lat");
-    memory->create(lat_v_2, 3,      "pair:lat");
-    memory->create(lat_v_3, 3,      "pair:lat");
-    memory->create(rep_vdw, 3,      "pair:rep_vdw");
-    memory->create(rep_cn,  3,      "pair:rep_cn");
-    memory->create(sigma,   3, 3,   "pair:sigma");
->>>>>>> b7670365
-
-    int natoms = atom->natoms;
-    n_save = natoms;
-
-<<<<<<< HEAD
-    memory->create(cn, natoms, "pair:cn");
-    memory->create(dc6i, natoms, "pair:dc6i");
-=======
-    memory->create(cn,   natoms,    "pair:cn");
-    memory->create(x,    natoms, 3, "pair:x");
-    memory->create(dc6i, natoms,    "pair:dc6i");
-    memory->create(f,    natoms, 3, "pair:f");
-
-    // Initialization (by function)
-    set_lattice_vectors();
->>>>>>> b7670365
-
-    // Initialization
-    for (int i = 1; i < np1; i++) {
-        for (int j = 1; j < np1; j++) {
-            setflag[i][j] = 0;
-        }
-    }
-
-    for (int idx1 = 0; idx1 < np1;  idx1++) {
-        for (int idx2 = 0; idx2 < np1;  idx2++) {
-            for (int idx3 = 0; idx3 < MAXC; idx3++) {
-                for (int idx4 = 0; idx4 < MAXC; idx4++) {
-                    for (int idx5 = 0; idx5 < 3;    idx5++) {
-                        c6ab[idx1][idx2][idx3][idx4][idx5] = -1;
-                    }
-                }
-            }
-        }
-    }
-}
-
-<<<<<<< HEAD
-void PairD3::reallocate_arrays() {
-    /* -------------- Destroy previous arrays -------------- */
-    memory->destroy(cn);
-    memory->destroy(dc6i);
-    /* -------------- Destroy previous arrays -------------- */
-
-    /* -------------- Create new arrays -------------- */
-    int natoms = atom->natoms;
-    n_save = natoms;
-    int nthreads = omp_get_max_threads();
-
-    memory->create(cn, natoms, "pair:cn");
-    memory->create(dc6i, natoms, "pair:dc6i");
-    /* -------------- Create new arrays -------------- */
-=======
-    int n_ij_combination = natoms * (natoms + 1) / 2;
-    memory->create(dc6_iji_tot, n_ij_combination, "pair_dc6_iji_tot");
-    memory->create(dc6_ijj_tot, n_ij_combination, "pair_dc6_ijj_tot");
-    memory->create(c6_ij_tot,   n_ij_combination, "pair_c6_ij_tot");
-
-    int vdw_range_x = 2 * rep_vdw[0] + 1;
-    int vdw_range_y = 2 * rep_vdw[1] + 1;
-    int vdw_range_z = 2 * rep_vdw[2] + 1;
-    memory->create(tau_vdw, vdw_range_x, vdw_range_y, vdw_range_z, 3, "pair:tau_vdw");
-    tau_idx_vdw_total_size = vdw_range_x * vdw_range_y * vdw_range_z * 3;
-    memory->create(tau_idx_vdw, tau_idx_vdw_total_size, "pair:tau_idx_vdw");
-
-    int cn_range_x  = 2 * rep_cn[0] + 1;
-    int cn_range_y  = 2 * rep_cn[1] + 1;
-    int cn_range_z  = 2 * rep_cn[2] + 1;
-    memory->create(tau_cn,  cn_range_x,  cn_range_y,  cn_range_z,  3, "pair:tau_cn");
-    tau_idx_cn_total_size = cn_range_x * cn_range_y * cn_range_z * 3;
-    memory->create(tau_idx_cn, tau_idx_cn_total_size, "pair:tau_idx_cn");
-
->>>>>>> b7670365
-}
-/* ----------------------------------------------------------------------
-   Settings: read from pair_style (Required)
-             pair_style   d3  rthr cn_thr
-------------------------------------------------------------------------- */
-
-void PairD3::settings(int narg, char **arg) {
-<<<<<<< HEAD
-    if (narg != 2) {
-        error->all(FLERR, "Pair_style d3 needs two arguments: rthr, cn_thr");
-    }
-    rthr = utils::numeric(FLERR, arg[0], false, lmp);
-    cn_thr = utils::numeric(FLERR, arg[1], false, lmp);
-
-    sq_vdw_ang = rthr * au_to_ang * au_to_ang;
-    sq_cn_ang = cn_thr * au_to_ang * au_to_ang;
-=======
-    if (narg != 2) { error->all(FLERR, "Pair_style d3 needs two arguments: rthr, cn_thr"); }
-    rthr   = utils::numeric(FLERR, arg[0], false, lmp);
-    cn_thr = utils::numeric(FLERR, arg[1], false, lmp);
->>>>>>> b7670365
-}
-
-
-/* ----------------------------------------------------------------------
-   finds atomic number (used in PairD3::coeff)
-------------------------------------------------------------------------- */
-
-int PairD3::find_atomic_number(std::string& key) {
-<<<<<<< HEAD
-
-=======
->>>>>>> b7670365
-    std::transform(key.begin(), key.end(), key.begin(), ::tolower);
-    if (key.length() == 1) { key += " "; }
-    key.resize(2);
-
-    std::vector<std::string> element_table = {
-        "h ","he",
-        "li","be","b ","c ","n ","o ","f ","ne",
-        "na","mg","al","si","p ","s ","cl","ar",
-        "k ","ca","sc","ti","v ","cr","mn","fe","co","ni","cu",
-        "zn","ga","ge","as","se","br","kr",
-        "rb","sr","y ","zr","nb","mo","tc","ru","rh","pd","ag",
-        "cd","in","sn","sb","te","i ","xe",
-        "cs","ba","la","ce","pr","nd","pm","sm","eu","gd","tb","dy",
-        "ho","er","tm","yb","lu","hf","ta","w ","re","os","ir","pt",
-        "au","hg","tl","pb","bi","po","at","rn",
-        "fr","ra","ac","th","pa","u ","np","pu"
-    };
-
-    for (size_t i = 0; i < element_table.size(); ++i) {
-        if (element_table[i] == key) {
-            int atomic_number = i + 1;
-            return atomic_number;
-        }
-    }
-
-    // if not the case
-    return -1;
-}
-
-/* ----------------------------------------------------------------------
-   Check whether an integer value in an integer array (used in PairD3::coeff)
-------------------------------------------------------------------------- */
-
-int PairD3::is_int_in_array(int arr[], int size, int value) {
-    for (int i = 0; i < size; i++) {
-        if (arr[i] == value) { return i; } // returns the index
-    }
-    return -1;
-}
-
-/* ----------------------------------------------------------------------
-   Read r0ab values from r0ab.csv (used in PairD3::coeff)
-------------------------------------------------------------------------- */
-
-void PairD3::read_r0ab(LAMMPS* lmp, char* path_r0ab, int* atomic_numbers, int ntypes) {
-
-    int nparams_per_line = 94;
-    int row_idx = 1;
-    char* line;
-
-    PotentialFileReader r0ab_reader(lmp, path_r0ab, "d3");
-
-    while ((line = r0ab_reader.next_line(nparams_per_line))) {
-        const int idx_atom_1 = is_int_in_array(atomic_numbers, ntypes, row_idx);
-        // Skip for the other rows
-        if (idx_atom_1 < 0) { row_idx++; continue; }
-        try {
-            ValueTokenizer r0ab_values(line);
-
-            for (int col_idx=1; col_idx <= nparams_per_line; col_idx++) {
-                const double value = r0ab_values.next_double();
-                const int idx_atom_2 = is_int_in_array(atomic_numbers, ntypes, col_idx);
-                if (idx_atom_2 < 0) { continue; }
-                r0ab[idx_atom_1+1][idx_atom_2+1] = value / AU_TO_ANG;
-            } // loop over column
-
-            row_idx++;
-        } catch (TokenizerException& e) {
-            error->one(FLERR, e.what());
-        } // loop over rows
-    }
-}
-
-/* ----------------------------------------------------------------------
-   Get atom pair indices and grid indices (used in PairD3::read_c6ab)
-------------------------------------------------------------------------- */
-
-void PairD3::get_limit_in_pars_array(int& idx_atom_1, int& idx_atom_2, int& idx_i, int& idx_j) {
-    idx_i = 1;
-    idx_j = 1;
-    int shift = 100;
-
-    while (idx_atom_1 > shift) {
-        idx_atom_1 -= shift;
-        idx_i++;
-    }
-
-    while (idx_atom_2 > shift) {
-        idx_atom_2 -= shift;
-        idx_j++;
-    }
-}
-
-/* ----------------------------------------------------------------------
-   Read c6ab values from c6ab.csv (used in PairD3::coeff)
-------------------------------------------------------------------------- */
-
-void PairD3::read_c6ab(LAMMPS* lmp, char* path_c6ab, int* atomic_numbers, int ntypes) {
-
-    for (int i = 1; i <= ntypes; i++) { mxc[i] = 0; }
-
-    int grid_i = 0, grid_j = 0;
-    char* line;
-    int nparams_per_line = 5;
-
-    PotentialFileReader c6ab_reader(lmp, path_c6ab, "d3");
-
-    while ((line = c6ab_reader.next_line(nparams_per_line))) {
-        try {
-            ValueTokenizer c6ab_values(line);
-            const double ref_c6 = c6ab_values.next_double();
-            int atom_number_1 = static_cast<int>(c6ab_values.next_double());
-            int atom_number_2 = static_cast<int>(c6ab_values.next_double());
-            get_limit_in_pars_array(atom_number_1, atom_number_2, grid_i, grid_j);
-            const int idx_atom_1 = is_int_in_array(atomic_numbers, ntypes, atom_number_1);
-            if ( idx_atom_1 < 0 ) { continue; }
-            const int idx_atom_2 = is_int_in_array(atomic_numbers, ntypes, atom_number_2);
-            if ( idx_atom_2 < 0 ) { continue; }
-            const double ref_cn1 = c6ab_values.next_double();
-            const double ref_cn2 = c6ab_values.next_double();
-
-            mxc[idx_atom_1 + 1] = std::max(mxc[idx_atom_1 + 1], grid_i);
-            mxc[idx_atom_2 + 1] = std::max(mxc[idx_atom_2 + 1], grid_j);
-            c6ab[idx_atom_1 + 1][idx_atom_2 + 1][grid_i - 1][grid_j - 1][0] = ref_c6;
-            c6ab[idx_atom_1 + 1][idx_atom_2 + 1][grid_i - 1][grid_j - 1][1] = ref_cn1;
-            c6ab[idx_atom_1 + 1][idx_atom_2 + 1][grid_i - 1][grid_j - 1][2] = ref_cn2;
-            c6ab[idx_atom_2 + 1][idx_atom_1 + 1][grid_j - 1][grid_i - 1][0] = ref_c6;
-            c6ab[idx_atom_2 + 1][idx_atom_1 + 1][grid_j - 1][grid_i - 1][1] = ref_cn2;
-            c6ab[idx_atom_2 + 1][idx_atom_1 + 1][grid_j - 1][grid_i - 1][2] = ref_cn1;
-
-        } catch (TokenizerException& e) {
-            error->one(FLERR, e.what());
-        } // loop over rows
-    }
-
-}
-
-/* ----------------------------------------------------------------------
-   Set functional parameters (used in PairD3::coeff)
-------------------------------------------------------------------------- */
-
-void PairD3::setfuncpar(char* functional_name) {
-    // set parameters for the given functionals
-    // DFT-D3
-    s6 = 1.0;
-    alp = 14.0;
-    rs18 = 1.0;
-
-    // default def2-QZVP (almost basis set limit)
-    std::unordered_map<std::string, int> commandMap = {
-    { "slater-dirac-exchange", 1}, { "b-lyp", 2 },    { "b-p", 3 },       { "b97-d", 4 },      { "revpbe", 5 },
-    { "pbe", 6 },                  { "pbesol", 7 },   { "rpw86-pbe", 8 }, { "rpbe", 9 },       { "tpss", 10 },
-    { "b3-lyp", 11 },              { "pbe0", 12 },    { "hse06", 13 },    { "revpbe38", 14 },  { "pw6b95", 15 },
-    { "tpss0", 16 },               { "b2-plyp", 17 }, { "pwpb95", 18 },   { "b2gp-plyp", 19 }, { "ptpss", 20 },
-    { "hf", 21 },                  { "mpwlyp", 22 },  { "bpbe", 23 },     { "bh-lyp", 24 },    { "tpssh", 25 },
-    { "pwb6k", 26 },               { "b1b95", 27 },   { "bop", 28 },      { "o-lyp", 29 },     { "o-pbe", 30 },
-    { "ssb", 31 },                 { "revssb", 32 },  { "otpss", 33 },    { "b3pw91", 34 },    { "revpbe0", 35 },
-    { "pbe38", 36 },               { "mpw1b95", 37 }, { "mpwb1k", 38 },   { "bmk", 39 },       { "cam-b3lyp", 40 },
-    { "lc-wpbe", 41 },             { "m05", 42 },     { "m052x", 43 },    { "m06l", 44 },      { "m06", 45 },
-    { "m062x", 46 },               { "m06hf", 47 },   { "hcth120", 48 }
-    };
-
-    int commandCode = commandMap[functional_name];
-    switch (commandCode) {
-    case 1: rs6 = 0.999; s18 = -1.957; rs18 = 0.697; break;
-    case 2: rs6 = 1.094; s18 = 1.682; break;
-    case 3: rs6 = 1.139; s18 = 1.683; break;
-    case 4: rs6 = 0.892; s18 = 0.909; break;
-    case 5: rs6 = 0.923; s18 = 1.010; break;
-    case 6: rs6 = 1.217; s18 = 0.722; break;
-    case 7: rs6 = 1.345; s18 = 0.612; break;
-    case 8: rs6 = 1.224; s18 = 0.901; break;
-    case 9: rs6 = 0.872; s18 = 0.514; break;
-    case 10: rs6 = 1.166; s18 = 1.105; break;
-    case 11: rs6 = 1.261; s18 = 1.703; break;
-    case 12: rs6 = 1.287; s18 = 0.928; break;
-    case 13: rs6 = 1.129; s18 = 0.109; break;
-    case 14: rs6 = 1.021; s18 = 0.862; break;
-    case 15: rs6 = 1.532; s18 = 0.862; break;
-    case 16: rs6 = 1.252; s18 = 1.242; break;
-    case 17: rs6 = 1.427; s18 = 1.022; s6 = 0.64; break;
-    case 18: rs6 = 1.557; s18 = 0.705; s6 = 0.82; break;
-    case 19: rs6 = 1.586; s18 = 0.760; s6 = 0.56; break;
-    case 20: rs6 = 1.541; s18 = 0.879; s6 = 0.75; break;
-    case 21: rs6 = 1.158; s18 = 1.746; break;
-    case 22: rs6 = 1.239; s18 = 1.098; break;
-    case 23: rs6 = 1.087; s18 = 2.033; break;
-    case 24: rs6 = 1.370; s18 = 1.442; break;
-    case 25: rs6 = 1.223; s18 = 1.219; break;
-    case 26: rs6 = 1.660; s18 = 0.550; break;
-    case 27: rs6 = 1.613; s18 = 1.868; break;
-    case 28: rs6 = 0.929; s18 = 1.975; break;
-    case 29: rs6 = 0.806; s18 = 1.764; break;
-    case 30: rs6 = 0.837; s18 = 2.055; break;
-    case 31: rs6 = 1.215; s18 = 0.663; break;
-    case 32: rs6 = 1.221; s18 = 0.560; break;
-    case 33: rs6 = 1.128; s18 = 1.494; break;
-    case 34: rs6 = 1.176; s18 = 1.775; break;
-    case 35: rs6 = 0.949; s18 = 0.792; break;
-    case 36: rs6 = 1.333; s18 = 0.998; break;
-    case 37: rs6 = 1.605; s18 = 1.118; break;
-    case 38: rs6 = 1.671; s18 = 1.061; break;
-    case 39: rs6 = 1.931; s18 = 2.168; break;
-    case 40: rs6 = 1.378; s18 = 1.217; break;
-    case 41: rs6 = 1.355; s18 = 1.279; break;
-    case 42: rs6 = 1.373; s18 = 0.595; break;
-    case 43: rs6 = 1.417; s18 = 0.000; break;
-    case 44: rs6 = 1.581; s18 = 0.000; break;
-    case 45: rs6 = 1.325; s18 = 0.000; break;
-    case 46: rs6 = 1.619; s18 = 0.000; break;
-    case 47: rs6 = 1.446; s18 = 0.000; break;
-    /* DFTB3(zeta = 4.0), old deprecated parameters; case ("dftb3"); rs6 = 1.235; s18 = 0.673; */
-    case 48: rs6 = 1.221; s18 = 1.206; break;
-    default:
-        error->all(FLERR, "Functional name unknown");
-        break;
-    }
-
-    rs8 = rs18;
-    alp6 = alp;
-    alp8 = alp + 2.0;
-
-}
-
-/* ----------------------------------------------------------------------
-   Coeff: read from pair_coeff (Required)
-          pair_coeff * * path_r0ab.csv path_c6ab.csv functional element1 element2 ...
-------------------------------------------------------------------------- */
-
-void PairD3::coeff(int narg, char **arg) {
-    if (!allocated) allocate();
-    if (narg < 3) { error->all(FLERR, "Pair_coeff * * needs: r0ab.csv c6ab.csv functional element1 element2 ..."); }
-
-    std::string element;
-    int ntypes = atom->ntypes;
-    int* atomic_numbers = (int*)malloc(sizeof(int)*ntypes);
-    for (int i = 0; i < ntypes; i++) {
-        element = arg[i+5];
-        atomic_numbers[i] = find_atomic_number(element);
-    }
-
-    int count = 0;
-    for (int i = 1; i <= atom->ntypes; i++) {
-        for (int j = 1; j <= atom->ntypes; j++) {
-            setflag[i][j] = 1;
-            count++;
-        }
-    }
-
-    if (count == 0) error->all(FLERR,"Incorrect args for pair coefficients");
-
-    /*
-    scale r4/r2 values of the atoms by sqrt(Z)
-    sqrt is also globally close to optimum
-    together with the factor 1/2 this yield reasonable
-    c8 for he, ne and ar. for larger Z, C8 becomes too large
-    which effectively mimics higher R^n terms neglected due
-    to stability reasons
-
-    r2r4 =sqrt(0.5*r2r4(i)*dfloat(i)**0.5 ) with i=elementnumber
-    the large number of digits is just to keep the results consistent
-    with older versions. They should not imply any higher accuracy than
-    the old values
-    */
-    double r2r4_ref[94] = {
-         2.00734898,  1.56637132,  5.01986934,  3.85379032,  3.64446594,
-         3.10492822,  2.71175247,  2.59361680,  2.38825250,  2.21522516,
-         6.58585536,  5.46295967,  5.65216669,  4.88284902,  4.29727576,
-         4.04108902,  3.72932356,  3.44677275,  7.97762753,  7.07623947,
-         6.60844053,  6.28791364,  6.07728703,  5.54643096,  5.80491167,
-         5.58415602,  5.41374528,  5.28497229,  5.22592821,  5.09817141,
-         6.12149689,  5.54083734,  5.06696878,  4.87005108,  4.59089647,
-         4.31176304,  9.55461698,  8.67396077,  7.97210197,  7.43439917,
-         6.58711862,  6.19536215,  6.01517290,  5.81623410,  5.65710424,
-         5.52640661,  5.44263305,  5.58285373,  7.02081898,  6.46815523,
-         5.98089120,  5.81686657,  5.53321815,  5.25477007, 11.02204549,
-        10.15679528,  9.35167836,  9.06926079,  8.97241155,  8.90092807,
-         8.85984840,  8.81736827,  8.79317710,  7.89969626,  8.80588454,
-         8.42439218,  8.54289262,  8.47583370,  8.45090888,  8.47339339,
-         7.83525634,  8.20702843,  7.70559063,  7.32755997,  7.03887381,
-         6.68978720,  6.05450052,  5.88752022,  5.70661499,  5.78450695,
-         7.79780729,  7.26443867,  6.78151984,  6.67883169,  6.39024318,
-         6.09527958, 11.79156076, 11.10997644,  9.51377795,  8.67197068,
-         8.77140725,  8.65402716,  8.53923501,  8.85024712
-    }; // atomic <r^2>/<r^4> values
-
-    /*
-    covalent radii (taken from Pyykko and Atsumi, Chem. Eur. J. 15, 2009, 188-197)
-    values for metals decreased by 10 %
-    !      data rcov/
-    !     .  0.32, 0.46, 1.20, 0.94, 0.77, 0.75, 0.71, 0.63, 0.64, 0.67
-    !     ., 1.40, 1.25, 1.13, 1.04, 1.10, 1.02, 0.99, 0.96, 1.76, 1.54
-    !     ., 1.33, 1.22, 1.21, 1.10, 1.07, 1.04, 1.00, 0.99, 1.01, 1.09
-    !     ., 1.12, 1.09, 1.15, 1.10, 1.14, 1.17, 1.89, 1.67, 1.47, 1.39
-    !     ., 1.32, 1.24, 1.15, 1.13, 1.13, 1.08, 1.15, 1.23, 1.28, 1.26
-    !     ., 1.26, 1.23, 1.32, 1.31, 2.09, 1.76, 1.62, 1.47, 1.58, 1.57
-    !     ., 1.56, 1.55, 1.51, 1.52, 1.51, 1.50, 1.49, 1.49, 1.48, 1.53
-    !     ., 1.46, 1.37, 1.31, 1.23, 1.18, 1.16, 1.11, 1.12, 1.13, 1.32
-    !     ., 1.30, 1.30, 1.36, 1.31, 1.38, 1.42, 2.01, 1.81, 1.67, 1.58
-    !     ., 1.52, 1.53, 1.54, 1.55 /
-
-    these new data are scaled with k2=4./3.  and converted a_0 via
-    autoang=0.52917726d0
-    */
-
-    double rcov_ref[94] = {
-        0.80628308, 1.15903197, 3.02356173, 2.36845659, 1.94011865,
-        1.88972601, 1.78894056, 1.58736983, 1.61256616, 1.68815527,
-        3.52748848, 3.14954334, 2.84718717, 2.62041997, 2.77159820,
-        2.57002732, 2.49443835, 2.41884923, 4.43455700, 3.88023730,
-        3.35111422, 3.07395437, 3.04875805, 2.77159820, 2.69600923,
-        2.62041997, 2.51963467, 2.49443835, 2.54483100, 2.74640188,
-        2.82199085, 2.74640188, 2.89757982, 2.77159820, 2.87238349,
-        2.94797246, 4.76210950, 4.20778980, 3.70386304, 3.50229216,
-        3.32591790, 3.12434702, 2.89757982, 2.84718717, 2.84718717,
-        2.72120556, 2.89757982, 3.09915070, 3.22513231, 3.17473967,
-        3.17473967, 3.09915070, 3.32591790, 3.30072128, 5.26603625,
-        4.43455700, 4.08180818, 3.70386304, 3.98102289, 3.95582657,
-        3.93062995, 3.90543362, 3.80464833, 3.82984466, 3.80464833,
-        3.77945201, 3.75425569, 3.75425569, 3.72905937, 3.85504098,
-        3.67866672, 3.45189952, 3.30072128, 3.09915070, 2.97316878,
-        2.92277614, 2.79679452, 2.82199085, 2.84718717, 3.32591790,
-        3.27552496, 3.27552496, 3.42670319, 3.30072128, 3.47709584,
-        3.57788113, 5.06446567, 4.56053862, 4.20778980, 3.98102289,
-        3.82984466, 3.85504098, 3.88023730, 3.90543362
-    }; // covalent radii
-
-    for (int i = 0; i < ntypes; i++) {
-        r2r4[i+1] = r2r4_ref[atomic_numbers[i]-1];
-        rcov[i+1] = rcov_ref[atomic_numbers[i]-1];
-    }
-
-    // set r0ab
-    read_r0ab(lmp, arg[2], atomic_numbers, ntypes);
-
-    // read c6ab
-    read_c6ab(lmp, arg[3], atomic_numbers, ntypes);
-
-    // read functional parameters
-    setfuncpar(arg[4]);
-
-    free(atomic_numbers);
-<<<<<<< HEAD
-}
-
-/* ----------------------------------------------------------------------
-   Get derivative of C6 w.r.t. CN 
-------------------------------------------------------------------------- */
-
-/* ----------------------------------------------------------------------
-   Calculate CN
-------------------------------------------------------------------------- */
-
-void PairD3::gather_cn() {
-    int nthreads = omp_get_max_threads();
-    int n = atom->natoms;
-    double **x = atom->x;
-    int *type = atom->type;
-    int *ilist = cn_full->ilist;
-    int *numneigh = cn_full->numneigh;      // j loop cond
-    int **firstneigh = cn_full->firstneigh; // j list
-    for (int ii = 0; ii < n; ii++) { cn[ii] = 0; }
-    #pragma omp parallel for schedule(auto)
-    for (int ii = 0; ii < n; ii++) {
-        const int i = ilist[ii];
-        const double rcovi = rcov[type[i]];
-        const int jnum = numneigh[i];
-        const int *jlist = firstneigh[i];
-        for (int jj = 0; jj < jnum; jj++) {
-            int j = jlist[jj]; // atom over pbc is different atom
-            const double rcovj = rcov[type[j]];
-            const double delij[3] = {x[j][0] - x[i][0], x[j][1] - x[i][1], x[j][2] - x[i][2]};
-            const double r2 = delij[0] * delij[0] + delij[1] * delij[1] + delij[2] * delij[2];
-            if (r2 > sq_cn_ang) { continue; }
-            cn[ii] += 1.0 / (1.0 + exp(-k1 * (((rcovi + rcovj) / (std::sqrt(r2) * ang_to_au)) - 1.0)));
-=======
-
-}
-
-/* ----------------------------------------------------------------------
-   Get derivative of C6 w.r.t. CN (used in PairD3::compute)
-
-   C6 = C6(CN_A, CN_B) == W(CN_A, CN_B) / Z(CN_A, CN_B)
-
-   This gives below from chain rule:
-   d(C6)/dr = d(C6)/d(CN_A) * d(CN_A)/dr + d(C6)/d(CN_B) * d(CN_B)/dr
-
-   So we can pre-calculate the d(C6)/d(CN_A), d(C6)/d(CN_B) part.
-
-   d(C6)/d(CN_i) = (dW/d(CN_i) * Z - W * dZ/d(CN_i)) / (W * W)
-        W : "denominator"
-        Z : "numerator"
-        dW/d(CN_i) : "d_denominator_i"
-        dZ/d(CN_j) : "d_numerator_j"
-
-    Z = Sum( L_ij(CN_A, CN_B) * C6_ref(CN_A_i, CN_B_j) ) over i, j
-    W = Sum( L_ij(CN_A, CN_B) ) over i, j
-
-   And the resulting derivative term is saved into
-   "dc6_iji_tot", "dc6_ijj_tot" array,
-   where we can find the value of d(C6)/d(CN_i)
-   by knowing the index of "iat", and "jat". ("idx_linij")
-
-   Also, c6 values will also be saved into "c6_ij_tot" array.
-
-   Here, as we only interested in *pair* of atoms, assume "iat" >= "jat".
-   Then "idx_linij" = "jat + (iat + 1) * iat / 2" have the order below.
-
-     idx_linij | j = 0  j = 1  j = 2  j = 3    ...
----------------------------------------------
-        i = 0  |     0
-        i = 1  |     1      2
-        i = 2  |     3      4      5
-        i = 3  |     6      7      8      9
-          ...  |    ...    ...    ...    ...   ...
-
-------------------------------------------------------------------------- */
-
-void PairD3::get_dC6_dCNij() {
-
-    int n = atom->natoms;
-
-    #pragma omp parallel
-    {
-        #pragma omp for schedule(auto)
-        for (int iat = n - 1; iat >= 0; iat--) {
-            for (int jat = iat; jat >= 0; jat--) {
-                const double cni  = cn[iat];
-                const int mxci = mxc[(atom->type)[iat]];
-
-                const double cnj  = cn[jat];
-                const int mxcj = mxc[(atom->type)[jat]];
-
-                double c6mem           = -1e99;
-                double r_save          = 9999.0;
-                double numerator       = 0.0;
-                double denominator     = 0.0;
-                double d_numerator_i   = 0.0;
-                double d_denominator_i = 0.0;
-                double d_numerator_j   = 0.0;
-                double d_denominator_j = 0.0;
-
-                const int idx_linij = jat + (iat + 1) * iat / 2;
-
-                for (int a = 0; a < mxci; a++) {
-                    for (int b = 0; b < mxcj; b++) {
-                        const double c6ref = c6ab[(atom->type)[iat]][(atom->type)[jat]][a][b][0];
-
-                        if (c6ref > 0) {
-                            const double cn_refi = c6ab[(atom->type)[iat]][(atom->type)[jat]][a][b][1];
-                            const double cn_refj = c6ab[(atom->type)[iat]][(atom->type)[jat]][a][b][2];
-
-                            const double r = (cn_refi - cni) * (cn_refi - cni) + (cn_refj - cnj) * (cn_refj - cnj);
-                            if (r < r_save) {
-                                r_save = r;
-                                c6mem = c6ref;
-                            }
-
-                            // Corresponds to L_ij (in D3 paper)
-                            double expterm   = exp(K3 * r);
-                            // numerator and denominator of C6 (Z and W in D3 paper)
-                            numerator       += c6ref * expterm;
-                            denominator     += expterm;
-
-                            expterm         *= 2.0 * K3;
-
-                            double term      = expterm * (cni - cn_refi);
-                            d_numerator_i   += c6ref * term;
-                            d_denominator_i += term;
-
-                            term             = expterm * (cnj - cn_refj);
-                            d_numerator_j   += c6ref * term;
-                            d_denominator_j += term;
-                        }
-                    } // b
-                } // a
-
-                if (denominator > 1e-99) {
-                    c6_ij_tot[idx_linij]   = numerator / denominator;
-                    dc6_iji_tot[idx_linij] = ((d_numerator_i * denominator) - (d_denominator_i * numerator)) / (denominator * denominator);
-                    dc6_ijj_tot[idx_linij] = ((d_numerator_j * denominator) - (d_denominator_j * numerator)) / (denominator * denominator);
-                }
-                else {
-                    c6_ij_tot[idx_linij]   = c6mem;
-                    dc6_iji_tot[idx_linij] = 0.0;
-                    dc6_ijj_tot[idx_linij] = 0.0;
-                }
-            } // jat
-        } // iat
-    } // omp parallel
-}
-
-/* ----------------------------------------------------------------------
-   Get lattice vectors (used in PairD3::compute)
-
-   1) Save lattice vectors into "lat_v_1", "lat_v_2", "lat_v_3"
-   2) Calculate repetition criteria for vdw, cn
-   3) precaluclate tau (xyz shift due to cell repetition)
-
-------------------------------------------------------------------------- */
-
-void PairD3::set_lattice_vectors() {
-
-    double boxxlo = domain->boxlo[0];
-    double boxxhi = domain->boxhi[0];
-    double boxylo = domain->boxlo[1];
-    double boxyhi = domain->boxhi[1];
-    double boxzlo = domain->boxlo[2];
-    double boxzhi = domain->boxhi[2];
-    double xy = domain->xy;
-    double xz = domain->xz;
-    double yz = domain->yz;
-
-    lat_v_1[0] = (boxxhi - boxxlo) / AU_TO_ANG;
-    lat_v_1[1] =               0.0;
-    lat_v_1[2] =               0.0;
-    lat_v_2[0] =                xy / AU_TO_ANG;
-    lat_v_2[1] = (boxyhi - boxylo) / AU_TO_ANG;
-    lat_v_2[2] =               0.0;
-    lat_v_3[0] =                xz / AU_TO_ANG;
-    lat_v_3[1] =                yz / AU_TO_ANG;
-    lat_v_3[2] = (boxzhi - boxzlo) / AU_TO_ANG;
-
-    set_lattice_repetition_criteria(rthr, rep_vdw);
-    set_lattice_repetition_criteria(cn_thr, rep_cn);
-}
-
-/* ----------------------------------------------------------------------
-   Set repetition criteria (used in PairD3::compute)
-
-   Needed as Periodic Boundary Condition should be considered.
-
-   As the cell may *not* be orthorhombic,
-   the dot product should be used between x/y/z direction and
-   corresponding cross product vector.
-------------------------------------------------------------------------- */
-
-void PairD3::set_lattice_repetition_criteria(double r_threshold, int* rep_v) {
-    double r_cutoff = sqrt(r_threshold);
-    double lat_cp_12[3], lat_cp_23[3], lat_cp_31[3];
-    double cos_value;
-
-    MathExtra::cross3(lat_v_1, lat_v_2, lat_cp_12);
-    MathExtra::cross3(lat_v_2, lat_v_3, lat_cp_23);
-    MathExtra::cross3(lat_v_3, lat_v_1, lat_cp_31);
-
-    cos_value = MathExtra::dot3(lat_cp_23, lat_v_1) / MathExtra::len3(lat_cp_23);
-    rep_v[0] = static_cast<int>(std::abs(r_cutoff / cos_value)) + 1;
-    cos_value = MathExtra::dot3(lat_cp_31, lat_v_2) / MathExtra::len3(lat_cp_31);
-    rep_v[1] = static_cast<int>(std::abs(r_cutoff / cos_value)) + 1;
-    cos_value = MathExtra::dot3(lat_cp_12, lat_v_3) / MathExtra::len3(lat_cp_12);
-    rep_v[2] = static_cast<int>(std::abs(r_cutoff / cos_value)) + 1;
-}
-
-/* ----------------------------------------------------------------------
-   Calculate Coordination Number (used in PairD3::compute)
-------------------------------------------------------------------------- */
-
-void PairD3::get_coordination_number() {
-
-    int nthreads = omp_get_max_threads();
-    int n = atom->natoms;
-
-    #pragma omp parallel
-    {
-        const int ithread = omp_get_thread_num();
-
-        #pragma omp for schedule(auto)
-        for (int iat = n - 1; iat >= 0; iat--) {
-            for (int jat = iat - 1; jat >= 0; jat--) {
-                for (int k = tau_idx_cn_total_size - 1; k >= 0; k -= 3) {
-                    const int idx1 = tau_idx_cn[k-2];
-                    const int idx2 = tau_idx_cn[k-1];
-                    const int idx3 = tau_idx_cn[k];
-
-                    const double rx = x[jat][0] - x[iat][0] + tau_cn[idx1][idx2][idx3][0];
-                    const double ry = x[jat][1] - x[iat][1] + tau_cn[idx1][idx2][idx3][1];
-                    const double rz = x[jat][2] - x[iat][2] + tau_cn[idx1][idx2][idx3][2];
-                    const double r2 = rx * rx + ry * ry + rz * rz;
-                    if (r2 <= cn_thr) {
-                        const double r = sqrt(r2);
-                        const double damp = 1.0 / (1.0 + exp(-K1 * (((rcov[(atom->type)[iat]] + rcov[(atom->type)[jat]]) / r) - 1.0)));
-                        cn_private[ithread * n + iat] += damp;
-                    }
-                }
-            } // iat > jat
-
-            for (int jat = n - 1; jat > iat; jat--) {
-                for (int k = tau_idx_cn_total_size - 1; k >= 0; k -= 3) {
-                    const int idx1 = tau_idx_cn[k-2];
-                    const int idx2 = tau_idx_cn[k-1];
-                    const int idx3 = tau_idx_cn[k];
-                    const double rx = x[jat][0] - x[iat][0] + tau_cn[idx1][idx2][idx3][0];
-                    const double ry = x[jat][1] - x[iat][1] + tau_cn[idx1][idx2][idx3][1];
-                    const double rz = x[jat][2] - x[iat][2] + tau_cn[idx1][idx2][idx3][2];
-                    const double r2 = rx * rx + ry * ry + rz * rz;
-                    if (r2 <= cn_thr) {
-                        const double r = sqrt(r2);
-                        const double damp = 1.0 / (1.0 + exp(-K1 * (((rcov[(atom->type)[iat]] + rcov[(atom->type)[jat]]) / r) - 1.0)));
-                        cn_private[ithread * n + iat] += damp;
-                    }
-                }
-            } // iat < jat
-
-            for (int k = tau_idx_cn_total_size - 1; k >= 0; k -= 3) {
-                // skip for the same atoms
-                const int idx1 = tau_idx_cn[k-2];
-                const int idx2 = tau_idx_cn[k-1];
-                const int idx3 = tau_idx_cn[k];
-                if (   idx1 != rep_cn[0]
-                    || idx2 != rep_cn[1]
-                    || idx3 != rep_cn[2]) {
-                    const double rx = tau_cn[idx1][idx2][idx3][0];
-                    const double ry = tau_cn[idx1][idx2][idx3][1];
-                    const double rz = tau_cn[idx1][idx2][idx3][2];
-                    const double r2 = rx * rx + ry * ry + rz * rz;
-                    if (r2 <= cn_thr) {
-                        const double r = sqrt(r2);
-                        const double damp = 1.0 / (1.0 + exp(-K1 * (((rcov[(atom->type)[iat]] + rcov[(atom->type)[iat]]) / r) - 1.0)));
-                        cn_private[ithread * n + iat] += damp;
-                    }
-                }
-            } // iat == jat
-        } // iat
-    } // omp parallel
-
-    for (int rank = 0; rank < nthreads; rank++) {
-        for (int iat = 0; iat < n; iat++) {
-            if (rank == 0) { cn[iat] = cn_private[rank * n + iat]; }
-            else { cn[iat] += cn_private[rank * n + iat]; }
-        }
-    } // summation over results from each OpenMP threads
-
-    get_dC6_dCNij();
-}
-
-
-/* ----------------------------------------------------------------------
-   reallcate memory if the number of atoms has changed (used in PairD3::compute)
-------------------------------------------------------------------------- */
-
-void PairD3::reallocate_arrays() {
-
-    /* -------------- Destroy previous arrays -------------- */
-    memory->destroy(cn);
-    memory->destroy(x);
-    memory->destroy(dc6i);
-    memory->destroy(f);
-    memory->destroy(tau_idx_vdw);
-    memory->destroy(tau_idx_cn);
-
-    memory->destroy(dc6_iji_tot);
-    memory->destroy(dc6_ijj_tot);
-    memory->destroy(c6_ij_tot);
-
-    memory->destroy(dc6i_private);
-    memory->destroy(disp_private);
-    memory->destroy(f_private);
-    memory->destroy(sigma_private);
-    memory->destroy(cn_private);
-
-    /* -------------- Destroy previous arrays -------------- */
-
-    /* -------------- Create new arrays -------------- */
-    int natoms = atom->natoms;
-    n_save = natoms;
-
-    memory->create(cn, natoms, "pair:cn");
-    memory->create(x, natoms, 3, "pair:x");
-    memory->create(dc6i, natoms, "pair:dc6i");
-    memory->create(f, natoms, 3, "pair:f");
-
-    set_lattice_vectors();
-
-    int n_ij_combination = natoms * (natoms + 1) / 2;
-    memory->create(dc6_iji_tot, n_ij_combination, "pair_dc6_iji_tot");
-    memory->create(dc6_ijj_tot, n_ij_combination, "pair_dc6_ijj_tot");
-    memory->create(c6_ij_tot,   n_ij_combination, "pair_c6_ij_tot");
-
-    int vdw_range_x = 2 * rep_vdw[0] + 1;
-    int vdw_range_y = 2 * rep_vdw[1] + 1;
-    int vdw_range_z = 2 * rep_vdw[2] + 1;
-    memory->create(tau_vdw, vdw_range_x, vdw_range_y, vdw_range_z, 3, "pair:tau_vdw");
-    tau_idx_vdw_total_size = vdw_range_x * vdw_range_y * vdw_range_z * 3;
-    memory->create(tau_idx_vdw, tau_idx_vdw_total_size, "pair:tau_idx_vdw");
-
-    int cn_range_x  = 2 * rep_cn[0] + 1;
-    int cn_range_y  = 2 * rep_cn[1] + 1;
-    int cn_range_z  = 2 * rep_cn[2] + 1;
-    memory->create(tau_cn,  cn_range_x,  cn_range_y,  cn_range_z,  3, "pair:tau_cn");
-    tau_idx_cn_total_size = cn_range_x * cn_range_y * cn_range_z * 3;
-    memory->create(tau_idx_cn, tau_idx_cn_total_size, "pair:tau_idx_cn");
-
-    allocate_for_omp();
-
-    /* -------------- Create new arrays -------------- */
-}
-
-/* ----------------------------------------------------------------------
-  Initialize atomic positions & types (used in PairD3::compute)
-
-   As the default xyz from lammps does not assure that atoms are within unit cell,
-   this function shifts atoms into the unit cell.
-------------------------------------------------------------------------- */
-
-void PairD3::load_atom_info() {
-    double lat[3][3];
-    lat[0][0] = lat_v_1[0];
-    lat[0][1] = lat_v_2[0];
-    lat[0][2] = lat_v_3[0];
-    lat[1][0] = lat_v_1[1];
-    lat[1][1] = lat_v_2[1];
-    lat[1][2] = lat_v_3[1];
-    lat[2][0] = lat_v_1[2];
-    lat[2][1] = lat_v_2[2];
-    lat[2][2] = lat_v_3[2];
-
-    double det = lat[0][0] * lat[1][1] * lat[2][2]
-               + lat[0][1] * lat[1][2] * lat[2][0]
-               + lat[0][2] * lat[1][0] * lat[2][1]
-               - lat[0][2] * lat[1][1] * lat[2][0]
-               - lat[0][1] * lat[1][0] * lat[2][2]
-               - lat[0][0] * lat[1][2] * lat[2][1];
-
-    double lat_inv[3][3];
-    lat_inv[0][0] = (lat[1][1] * lat[2][2] - lat[1][2] * lat[2][1]) / det;
-    lat_inv[1][0] = (lat[1][2] * lat[2][0] - lat[1][0] * lat[2][2]) / det;
-    lat_inv[2][0] = (lat[1][0] * lat[2][1] - lat[1][1] * lat[2][0]) / det;
-    lat_inv[0][1] = (lat[0][2] * lat[2][1] - lat[0][1] * lat[2][2]) / det;
-    lat_inv[1][1] = (lat[0][0] * lat[2][2] - lat[0][2] * lat[2][0]) / det;
-    lat_inv[2][1] = (lat[0][1] * lat[2][0] - lat[0][0] * lat[2][1]) / det;
-    lat_inv[0][2] = (lat[0][1] * lat[1][2] - lat[0][2] * lat[1][1]) / det;
-    lat_inv[1][2] = (lat[0][2] * lat[1][0] - lat[0][0] * lat[1][2]) / det;
-    lat_inv[2][2] = (lat[0][0] * lat[1][1] - lat[0][1] * lat[1][0]) / det;
-
-    double a[3] = { 0.0 };
-    for (int iat = 0; iat < atom->natoms; iat++) {
-        for (int i = 0; i < 3; i++) {
-            a[i] = lat_inv[i][0] * (atom->x)[iat][0] + lat_inv[i][1] * (atom->x)[iat][1] + lat_inv[i][2] * (atom->x)[iat][2];
-            if      (a[i] > 1) { while (a[i] > 1) { a[i]--; } }
-            else if (a[i] < 0) { while (a[i] < 0) { a[i]++; } }
-        }
-
-        for (int i = 0; i < 3; i++) {
-            x[iat][i] = (lat[i][0] * a[0] + lat[i][1] * a[1] + lat[i][2] * a[2]) / AU_TO_ANG;
-        }
-    }
-}
-
-/* ----------------------------------------------------------------------
-   Precalculate tau array
-------------------------------------------------------------------------- */
-
-void PairD3::precalculate_tau_array() {
-    int xlim = rep_vdw[0];
-    int ylim = rep_vdw[1];
-    int zlim = rep_vdw[2];
-
-    int index = 0;
-    for (int taux = -xlim; taux <= xlim; taux++) {
-        for (int tauy = -ylim; tauy <= ylim; tauy++) {
-            for (int tauz = -zlim; tauz <= zlim; tauz++) {
-                tau_vdw[taux + xlim][tauy + ylim][tauz + zlim][0] = lat_v_1[0] * taux + lat_v_2[0] * tauy + lat_v_3[0] * tauz;
-                tau_vdw[taux + xlim][tauy + ylim][tauz + zlim][1] = lat_v_1[1] * taux + lat_v_2[1] * tauy + lat_v_3[1] * tauz;
-                tau_vdw[taux + xlim][tauy + ylim][tauz + zlim][2] = lat_v_1[2] * taux + lat_v_2[2] * tauy + lat_v_3[2] * tauz;
-                tau_idx_vdw[index++] = taux + xlim;
-                tau_idx_vdw[index++] = tauy + ylim;
-                tau_idx_vdw[index++] = tauz + zlim;
-            }
-        }
-    }
-
-    xlim = rep_cn[0];
-    ylim = rep_cn[1];
-    zlim = rep_cn[2];
-
-    index = 0;
-    for (int taux = -xlim; taux <= xlim; taux++) {
-        for (int tauy = -ylim; tauy <= ylim; tauy++) {
-            for (int tauz = -zlim; tauz <= zlim; tauz++) {
-                tau_cn[taux + xlim][tauy + ylim][tauz + zlim][0] = lat_v_1[0] * taux + lat_v_2[0] * tauy + lat_v_3[0] * tauz;
-                tau_cn[taux + xlim][tauy + ylim][tauz + zlim][1] = lat_v_1[1] * taux + lat_v_2[1] * tauy + lat_v_3[1] * tauz;
-                tau_cn[taux + xlim][tauy + ylim][tauz + zlim][2] = lat_v_1[2] * taux + lat_v_2[2] * tauy + lat_v_3[2] * tauz;
-                tau_idx_cn[index++] = taux + xlim;
-                tau_idx_cn[index++] = tauy + ylim;
-                tau_idx_cn[index++] = tauz + zlim;
-            }
-        }
-    }
-}
-
-
-/* ----------------------------------------------------------------------
-   Get force coefficients
-------------------------------------------------------------------------- */
-
-void PairD3::get_forces_without_dC6() {
-    int n = atom->natoms;
-
-    for (int dim = 0; dim < n; dim++) { dc6i[dim] = 0.0; }
-
-    for (int i = 0; i < n; i++) {
-        for (int j = 0; j < 3; j++) {
-            f[i][j] = 0.0;
-        }
-    }
-
-    double disp = 0.0;                  // stores energy (sanity check)
-    int nthreads = omp_get_max_threads();
-
-    #pragma omp parallel
-    {
-        const int ithread = omp_get_thread_num();
-
-        double s8 = s18;                    // D3 parameter for 8th-power term (just use s8 from beginning?)
-        double sigma_local[3][3] = {{ 0.0 }};
-        double disp_sum;
-        const double r2_rthr = rthr;
-
-        #pragma omp for schedule(auto)
-        for (int iat =   n - 1; iat >= 0; iat--) {
-            // iat != jat
-            for (int jat = iat - 1; jat >= 0; jat--) {
-                for (int k = tau_idx_vdw_total_size - 1; k >= 0; k -= 3) {
-                    // cutoff radius check
-                    const int idx1 = tau_idx_vdw[k-2];
-                    const int idx2 = tau_idx_vdw[k-1];
-                    const int idx3 = tau_idx_vdw[k];
-                    const double rij[3] = {
-                        x[jat][0] - x[iat][0] + tau_vdw[idx1][idx2][idx3][0],
-                        x[jat][1] - x[iat][1] + tau_vdw[idx1][idx2][idx3][1],
-                        x[jat][2] - x[iat][2] + tau_vdw[idx1][idx2][idx3][2]
-                    };
-                    const double r2 = MathExtra::lensq3(rij);
-                    if (r2 > r2_rthr) { continue; }
-
-                    const double r2_inv = 1.0 / r2;
-                    const double r = sqrt(r2);
-                    const double r_inv = 1.0 / r;
-
-                    // Calculates damping functions
-                    // alp6 = 14.0, alp8 = 16.0
-                    const double r0 = r0ab[(atom->type)[iat]][(atom->type)[jat]];
-
-                    double tmp_v = (rs6 * r0) * r_inv;
-                    double t6 = tmp_v;
-                    t6 *= t6;       // ^2
-                    t6 *= tmp_v;    // ^3
-                    t6 *= t6;       // ^6
-                    t6 *= tmp_v;    // ^7
-                    t6 *= t6;       // ^14
-                    const double damp6 = 1.0 / (1.0 + 6.0 * t6);
-                    t6 *= damp6;    // pre-calculation
-                    double t8 = (rs8 * r0) * r_inv;
-                    t8 *= t8;       // ^2
-                    t8 *= t8;       // ^4
-                    t8 *= t8;       // ^8
-                    t8 *= t8;       // ^16
-                    const double damp8 = 1.0 / (1.0 + 6.0 * t8);
-                    t8 *= damp8;    // pre-calculation
-
-                    const int idx_linij = jat + (iat + 1) * iat / 2;
-                    const double c6 = c6_ij_tot[idx_linij];
-                    const double r6_inv = r2_inv * r2_inv * r2_inv;
-                    const double r7_inv = r6_inv * r_inv;
-
-                    const double r42 = r2r4[(atom->type)[iat]] * r2r4[(atom->type)[jat]];
-                    /* // d(r ^ (-6)) / d(r_ij) */
-                    const double x1 = 6.0 * c6 * r7_inv * (s6 * damp6 * (14.0 * t6 - 1.0) + s8 * r42 * r2_inv * damp8 * (48.0 * t8 - 4.0)) * r_inv;
-
-                    const double vec[3] = {
-                        x1 * rij[0],
-                        x1 * rij[1],
-                        x1 * rij[2]
-                    };
-
-                    f_private[ithread * n * 3 + iat * 3    ] -= vec[0];
-                    f_private[ithread * n * 3 + iat * 3 + 1] -= vec[1];
-                    f_private[ithread * n * 3 + iat * 3 + 2] -= vec[2];
-                    f_private[ithread * n * 3 + jat * 3    ] += vec[0];
-                    f_private[ithread * n * 3 + jat * 3 + 1] += vec[1];
-                    f_private[ithread * n * 3 + jat * 3 + 2] += vec[2];
-
-                    sigma_local[0][0] += vec[0] * rij[0];
-                    sigma_local[0][1] += vec[0] * rij[1];
-                    sigma_local[0][2] += vec[0] * rij[2];
-                    sigma_local[1][0] += vec[1] * rij[0];
-                    sigma_local[1][1] += vec[1] * rij[1];
-                    sigma_local[1][2] += vec[1] * rij[2];
-                    sigma_local[2][0] += vec[2] * rij[0];
-                    sigma_local[2][1] += vec[2] * rij[1];
-                    sigma_local[2][2] += vec[2] * rij[2];
-
-                    // in dC6_rest all terms BUT C6 - term is saved for the kat - loop
-                    const double dc6_rest = (s6 * damp6 + 3.0 * s8 * r42 * damp8 * r2_inv) * r6_inv;
-                    disp_sum -= dc6_rest * c6;
-                    const double dc6iji = dc6_iji_tot[idx_linij];
-                    const double dc6ijj = dc6_ijj_tot[idx_linij];
-                    dc6i_private[n * ithread + iat] += dc6_rest * dc6iji;
-                    dc6i_private[n * ithread + jat] += dc6_rest * dc6ijj;
-                } // k
-            } // iat != jat
-
-            // iat == jat
-            for (int k = tau_idx_vdw_total_size - 1; k >= 0; k -= 3) {
-                // cutoff radius check
-                const int idx1 = tau_idx_vdw[k-2];
-                const int idx2 = tau_idx_vdw[k-1];
-                const int idx3 = tau_idx_vdw[k];
-                if (idx1 == rep_vdw[0] && idx2 == rep_vdw[1] && idx3 == rep_vdw[2]) { continue; }
-                const double rij[3] = {
-                    tau_vdw[idx1][idx2][idx3][0],
-                    tau_vdw[idx1][idx2][idx3][1],
-                    tau_vdw[idx1][idx2][idx3][2]
-                };
-                const double r2 = MathExtra::lensq3(rij);
-                // cutoff radius check
-                if (r2 > rthr) { continue; }
-
-                const double r2_inv = 1.0 / r2;
-                const double r = sqrt(r2);
-                const double r_inv = 1.0 / r;
-                const double r0 = r0ab[(atom->type)[iat]][(atom->type)[iat]];
-
-                // Calculates damping functions
-                double tmp_v = (rs6 * r0) * r_inv;
-                tmp_v *= tmp_v * tmp_v * tmp_v * tmp_v * tmp_v * tmp_v; // ^7
-                double t6 = tmp_v * tmp_v; // ^14
-                const double damp6 = 1.0 / (1.0 + 6.0 * t6);
-                tmp_v = (rs8 * r0) * r_inv;
-                tmp_v = tmp_v * tmp_v; // ^2
-                tmp_v = tmp_v * tmp_v; // ^4
-                tmp_v = tmp_v * tmp_v; // ^8
-                double t8 = tmp_v * tmp_v; // ^16
-                const double damp8 = 1.0 / (1.0 + 6.0 * t8);
-
-                int idx_linij = iat + (iat + 1) * iat / 2;
-                const double c6 = c6_ij_tot[idx_linij];
-                const double r42 = r2r4[(atom->type)[iat]] * r2r4[(atom->type)[iat]];
-                const double r6_inv = r2_inv * r2_inv * r2_inv;
-                const double r7_inv = r6_inv * r_inv;
-
-                /* // d(r ^ (-6)) / d(r_ij) */
-                const double x1 = 0.5 * 6.0 * c6 * r7_inv * (s6 * damp6 * (alp6 * t6 * damp6 - 1.0) + s8 * r42 * r2_inv * damp8 * (3.0 * alp8 * t8 * damp8 - 4.0)) * r_inv;
-
-                const double vec[3] = {
-                    x1 * rij[0],
-                    x1 * rij[1],
-                    x1 * rij[2]
-                };
-
-                sigma_local[0][0] += vec[0] * rij[0];
-                sigma_local[0][1] += vec[0] * rij[1];
-                sigma_local[0][2] += vec[0] * rij[2];
-                sigma_local[1][0] += vec[1] * rij[0];
-                sigma_local[1][1] += vec[1] * rij[1];
-                sigma_local[1][2] += vec[1] * rij[2];
-                sigma_local[2][0] += vec[2] * rij[0];
-                sigma_local[2][1] += vec[2] * rij[1];
-                sigma_local[2][2] += vec[2] * rij[2];
-
-                // in dC6_rest all terms BUT C6 - term is saved for the kat - loop
-                const double dc6_rest = (s6 * damp6 + 3.0 * s8 * r42 * damp8 * r2_inv) * r6_inv * 0.5;
-
-                disp_sum -= dc6_rest * c6;
-                const double dc6iji = dc6_iji_tot[idx_linij];
-                const double dc6ijj = dc6_ijj_tot[idx_linij];
-                dc6i_private[n * ithread + iat] += dc6_rest * dc6iji;
-                dc6i_private[n * ithread + iat] += dc6_rest * dc6ijj;
-            } // iat == jat
-        } // iat
-
-        disp_private[ithread] = disp_sum;  // calculate E_disp for sanity check
-
-        for (int i = 0; i < 3; i++) {
-            for (int j = 0; j < 3; j++) {
-                sigma_private[ithread * 9 + i * 3 + j] = sigma_local[i][j];
-            }
-        }
-
-    } // pragma omp parallel
-
-    for (int i = 0; i < nthreads; i++) {
-        for (int iat = 0; iat < n; iat++) {
-            dc6i[iat] += dc6i_private[n * i + iat];
->>>>>>> b7670365
-        }
-    }
-}
-
-<<<<<<< HEAD
-void PairD3::neigh_style_force_compute() {
-=======
-
-/* ----------------------------------------------------------------------
-   Get forces
-------------------------------------------------------------------------- */
-
-void PairD3::get_forces_with_dC6() {
-    // After calculating all derivatives dE/dr_ij w.r.t. distances,
-    // the grad w.r.t.the coordinates is calculated dE / dr_ij * dr_ij / dxyz_i
-
-    for (int ii = 0; ii < 3; ii++) {
-        for (int jj = 0; jj < 3; jj++) {
-            sigma[ii][jj] = 0.0;
-        }
-    }
-
->>>>>>> b7670365
-    int n = atom->natoms;
-    int *type = atom->type;
-    int *ilist = vdw_half->ilist;
-    tagint *tag = atom->tag;  // tag - 1 gives 'ii' or 'iat' index (non-spatial decomposition)
-
-    struct CoordNInfo {
-        double c6;
-        double dc6iji;
-        double dc6ijj;
-        CoordNInfo() {}
-    };
-
-<<<<<<< HEAD
-    std::vector<CoordNInfo> pair_coord_info(n * n);
-
-    #pragma omp parallel for schedule(auto)
-    for (int ii = 0; ii < n; ii++) {
-        const int i = ilist[ii];
-        const int itag = tag[i] - 1;  // same as ii
-        const int itype = type[i];
-        const double cni = cn[itag];
-        const int max_ci = mxc[itype];
-        for (int jj = ii; jj < n; jj++) {
-            // later, we should use r2 to check cutoff w.r.t vdw
-            // This is the case when we use smaller cell (cell param < vdw cutoff * 2)
-            const int j = ilist[jj];
-            const int jtype = type[j];
-            const int jtag = tag[j] - 1;
-            const double cnj = cn[jtag];
-            const int max_cj = mxc[jtype];
-
-            double denominator = 0.0;
-            double numerator = 0.0;
-            double d_numerator_i = 0.0;
-            double d_denominator_i = 0.0;
-            double d_numerator_j = 0.0;
-            double d_denominator_j = 0.0;
-            
-            for (int a = 0; a < max_ci; a++) {
-                for (int b = 0; b < max_cj; b++) {
-                    const double* c6ref_arr = c6ab[itype][jtype][a][b];
-                    const double c6ref = c6ref_arr[0];
-                    if (c6ref <= 0.0) { continue; }  // 0.0 in no ref case isnt it?
-
-                    const double cn_refi = c6ref_arr[1];
-                    const double cn_refj = c6ref_arr[2];
-
-                    const double r =  // this is r of cn (do not confuse)
-                        (cn_refi - cni) * (cn_refi - cni) + (cn_refj - cnj) * (cn_refj - cnj);
-                    double expterm = std::exp(k3 * r);
-                    numerator += c6ref * expterm;
-                    denominator += expterm;
-                    expterm *= 2.0 * k3;
-                    double term = expterm * (cni - cn_refi);
-                    d_numerator_i += c6ref * term;
-                    d_denominator_i += term;
-                    term = expterm * (cnj - cn_refj);
-                    d_numerator_j += c6ref * term;
-                    d_denominator_j += term;
-                }
-=======
-    int nthreads = omp_get_max_threads();
-    #pragma omp parallel
-    {
-        const int ithread = omp_get_thread_num();
-        double sigma_local[3][3] = {{ 0.0 }};
-
-        #pragma omp for schedule(auto)
-        for (int iat = n - 1; iat >= 0; iat--) {
-            // iat != jat
-            for (int jat = iat - 1; jat >= 0; jat--) {
-                for (int k = tau_idx_cn_total_size - 1; k >= 0 ; k -= 3) {
-                    const int idx1 = tau_idx_cn[k-2];
-                    const int idx2 = tau_idx_cn[k-1];
-                    const int idx3 = tau_idx_cn[k];
-                    const double rij[3] = {
-                        x[jat][0] - x[iat][0] + tau_cn[idx1][idx2][idx3][0],
-                        x[jat][1] - x[iat][1] + tau_cn[idx1][idx2][idx3][1],
-                        x[jat][2] - x[iat][2] + tau_cn[idx1][idx2][idx3][2]
-                    };
-                    const double r2 = MathExtra::lensq3(rij);
-                    // Assume rthr > cn_thr --> only check for cn_thr
-                    if (r2 >= cn_thr) { continue; }
-                    const double r = sqrt(r2);
-                    const double rcovij = rcov[(atom->type)[iat]] + rcov[(atom->type)[jat]];
-                    const double expterm = exp(-K1 * (rcovij / r - 1.0));
-                    const double dcnn = -K1 * rcovij * expterm / (r2 * (expterm + 1.0) * (expterm + 1.0));
-                    const double x1 = dcnn * (dc6i[iat] + dc6i[jat]);
-
-                    const double vec[3] = {
-                        x1 * rij[0] / r,
-                        x1 * rij[1] / r,
-                        x1 * rij[2] / r
-                    };
-
-                    f_private[ithread * n * 3 + iat * 3    ] -= vec[0];
-                    f_private[ithread * n * 3 + iat * 3 + 1] -= vec[1];
-                    f_private[ithread * n * 3 + iat * 3 + 2] -= vec[2];
-                    f_private[ithread * n * 3 + jat * 3    ] += vec[0];
-                    f_private[ithread * n * 3 + jat * 3 + 1] += vec[1];
-                    f_private[ithread * n * 3 + jat * 3 + 2] += vec[2];
-
-                    sigma_local[0][0] += vec[0] * rij[0];
-                    sigma_local[0][1] += vec[0] * rij[1];
-                    sigma_local[0][2] += vec[0] * rij[2];
-                    sigma_local[1][0] += vec[1] * rij[0];
-                    sigma_local[1][1] += vec[1] * rij[1];
-                    sigma_local[1][2] += vec[1] * rij[2];
-                    sigma_local[2][0] += vec[2] * rij[0];
-                    sigma_local[2][1] += vec[2] * rij[1];
-                    sigma_local[2][2] += vec[2] * rij[2];
-
-                } // k
-            } // iat != jat
-
-            // iat == jat
-            for (int k = tau_idx_cn_total_size - 1; k >= 0 ; k -= 3) {
-                const int idx1 = tau_idx_cn[k-2];
-                const int idx2 = tau_idx_cn[k-1];
-                const int idx3 = tau_idx_cn[k];
-                if (idx1 == rep_cn[0] && idx2 == rep_cn[1] && idx3 == rep_cn[2]) { continue; }
-                const double rij[3] = {
-                    tau_cn[idx1][idx2][idx3][0],
-                    tau_cn[idx1][idx2][idx3][1],
-                    tau_cn[idx1][idx2][idx3][2],
-                };
-                const double r2 = MathExtra::lensq3(rij);
-                // Assume rthr > cn_thr --> only check for cn_thr
-                if (r2 >= cn_thr) { continue; }
-                const double r = sqrt(r2);
-                const double rcovij = rcov[(atom->type)[iat]] + rcov[(atom->type)[iat]];
-                const double expterm = exp(-K1 * (rcovij / r - 1.0));
-                const double dcnn = -K1 * rcovij * expterm / (r2 * (expterm + 1.0) * (expterm + 1.0));
-                const double x1 = dcnn * dc6i[iat];
-
-                const double vec[3] = {
-                    x1 * rij[0] / r,
-                    x1 * rij[1] / r,
-                    x1 * rij[2] / r
-                };
-
-                sigma_local[0][0] += vec[0] * rij[0];
-                sigma_local[0][1] += vec[0] * rij[1];
-                sigma_local[0][2] += vec[0] * rij[2];
-                sigma_local[1][0] += vec[1] * rij[0];
-                sigma_local[1][1] += vec[1] * rij[1];
-                sigma_local[1][2] += vec[1] * rij[2];
-                sigma_local[2][0] += vec[2] * rij[0];
-                sigma_local[2][1] += vec[2] * rij[1];
-                sigma_local[2][2] += vec[2] * rij[2];
-            } // k
-        } // iat == jat
-
-        for (int i = 0; i < 3; i++) {
-            for (int j = 0; j < 3; j++) {
-                sigma_private[ithread * 9 + i * 3 + j] += sigma_local[i][j];
-            }
-        }
-    } // omp parallel
-
-    for (int rank = 0; rank < nthreads; rank++) {
-        for (int iat = 0; iat < n; iat++) {
-            for (int j = 0; j < 3; j++) {
-                f[iat][j] += f_private[rank * n * 3 + iat * 3 + j];
->>>>>>> b7670365
-            }
-            const double c6 = numerator / denominator;
-            const double sq_dnomi = 1 / (denominator * denominator);
-            const double dc6iji = 
-                ((d_numerator_i * denominator) - (d_denominator_i * numerator)) * sq_dnomi;
-            const double dc6ijj = 
-                ((d_numerator_j * denominator) - (d_denominator_j * numerator)) * sq_dnomi;
-            CoordNInfo& cinfoij = pair_coord_info[ii * n + jj];
-            CoordNInfo& cinfoji = pair_coord_info[jj * n + ii];
-            cinfoij.c6 = c6;
-            cinfoij.dc6iji = dc6iji;
-            cinfoij.dc6ijj = dc6ijj;
-            cinfoji.c6 = c6;
-            cinfoji.dc6iji = dc6ijj;
-            cinfoji.dc6ijj = dc6iji;
-        }
-    }
-
-    double **x = atom->x;
-    int *numneigh = vdw_half->numneigh;      // j loop cond
-    int **firstneigh = vdw_half->firstneigh; // j list
-    double** f_lammps = atom->f;       // give it to lammps!
-
-    const double s8 = s18;
-
-    double disp_sum = 0.0;
-    for (int ii = 0; ii < n; ii++) { dc6i[ii] = 0.0; }
-
-    #pragma omp parallel for schedule(auto) reduction(+:disp_sum, dc6i[:n])
-    for (int ii = 0; ii < n; ii++) {
-        const int i = ilist[ii];
-        const int itag = tag[i] - 1;  // same as ii
-        const int itype = type[i];
-        const int jnum = numneigh[i];
-        const int *jlist = firstneigh[i];
-        const double cni = cn[itag];
-        const int max_ci = mxc[itype];
-        for (int jj = 0; jj < jnum; jj++) {
-            int j = jlist[jj]; // atom over pbc is different atom
-            const double delij[3] = {(x[j][0] - x[i][0]) / au_to_ang, 
-                                     (x[j][1] - x[i][1]) / au_to_ang, 
-                                     (x[j][2] - x[i][2]) / au_to_ang};
-            const double r2 = delij[0] * delij[0] + delij[1] * delij[1] + delij[2] * delij[2];
-            if (r2 > rthr) { continue; }
-            const int jtype = type[j];
-            const int jtag = tag[j] - 1;
-            // force coeff //
-            const double r = std::sqrt(r2);
-            const double r0 = r0ab[itype][jtype];
-
-            const double base6 = (rs6 * r0) / r;
-            double t6 = base6;
-            t6 *= t6; t6 *= base6; t6 *= t6; t6 *= base6; t6 *= t6;
-            const double damp6 = 1.0 / (1.0 + 6.0 * t6);
-            t6 *= damp6;
-
-            double t8 = (rs8 * r0) / r;
-            t8 *= t8; t8 *= t8; t8 *= t8; t8 *= t8;
-            const double damp8 = 1.0 / (1.0 + 6.0 * t8);
-            t8 *= damp8;
-
-            const double r6 = r2 * r2 * r2;
-            const double r42 = r2r4[itype] * r2r4[jtype];
-            CoordNInfo& cinfoij = pair_coord_info[itag * n + jtag];
-            const double x1 = 6.0 * cinfoij.c6 / (r6 * r) * (s6 * damp6 * (14.0 * t6 - 1.0) + s8 * r42 / r2 * damp8 * (48.0 * t8 - 4.0)) / r * au_to_ev / au_to_ang;
-            const double vec[3] = { x1 * delij[0], x1 * delij[1], x1 * delij[2] };
-
-            #pragma omp atomic
-            f_lammps[i][0] -= vec[0];
-            #pragma omp atomic
-            f_lammps[i][1] -= vec[1];
-            #pragma omp atomic
-            f_lammps[i][2] -= vec[2];
-            #pragma omp atomic
-            f_lammps[j][0] += vec[0];
-            #pragma omp atomic
-            f_lammps[j][1] += vec[1];
-            #pragma omp atomic
-            f_lammps[j][2] += vec[2];
-
-            const double dc6_rest = (s6 * damp6 + 3.0 * s8 * r42 * damp8 / r2) / r6;
-            disp_sum -= dc6_rest * cinfoij.c6;  // energy
-            dc6i[itag] += dc6_rest * cinfoij.dc6iji;
-            dc6i[jtag] += dc6_rest * cinfoij.dc6ijj;
-        }
-    }
-    eng_vdwl += disp_sum * au_to_ev;
-}
-
-
-void PairD3::neigh_style_get_force() {
-    int n = atom->natoms;
-<<<<<<< HEAD
-    double **x = atom->x;
-    int *type = atom->type;
-    int *ilist = cn_half->ilist;
-    int *numneigh = cn_half->numneigh;      // j loop cond
-    int **firstneigh = cn_half->firstneigh; // j list
-    tagint *tag = atom->tag;
-    double** f_lammps = atom->f;       // Local force of atoms
-
-    #pragma omp parallel for schedule(auto)
-    for (int ii = 0; ii < n; ii++) {
-        const int i = ilist[ii];
-        const int itag = tag[i] - 1;
-        const int itype = type[i];
-        const int jnum = numneigh[i];
-        const int *jlist = firstneigh[i];
-        const double cni = cn[itag];
-        for (int jj = 0; jj < jnum; jj++) {
-            int j = jlist[jj]; // atom over pbc is different atom
-            const double delij[3] = {(x[j][0] - x[i][0]) / au_to_ang, 
-                                     (x[j][1] - x[i][1]) / au_to_ang, 
-                                     (x[j][2] - x[i][2]) / au_to_ang};
-            const double r2 = delij[0] * delij[0] + delij[1] * delij[1] + delij[2] * delij[2];
-            if (r2 > cn_thr) { continue; }
-
-            const int jtype = type[j];
-            const int jtag = tag[j] - 1;
-            const double r = std::sqrt(r2);
-            const double rcovij = rcov[itype] + rcov[jtype];
-            const double expterm = std::exp(-k1 * (rcovij / r - 1.0));
-            const double dcnn = -k1 * rcovij * expterm / (r2 * (expterm + 1.0) * (expterm + 1.0));
-            const double x1 = dcnn * (dc6i[itag] + dc6i[jtag]) / r * au_to_ev / au_to_ang;
-            const double vec[3] = { x1 * delij[0], x1 * delij[1], x1 * delij[2] };
-            #pragma omp atomic
-            f_lammps[i][0] -= vec[0];
-            #pragma omp atomic
-            f_lammps[i][1] -= vec[1];
-            #pragma omp atomic
-            f_lammps[i][2] -= vec[2];
-            #pragma omp atomic
-            f_lammps[j][0] += vec[0];
-            #pragma omp atomic
-            f_lammps[j][1] += vec[1];
-            #pragma omp atomic
-            f_lammps[j][2] += vec[2];
-        }
-    }
-=======
-    // Energy update
-    if (eflag) { eng_vdwl += disp_total * AU_TO_EV; }
-
-    double** f_local = atom->f;       // Local force of atoms
-    for (int i = 0; i < n; i++) {
-        for (int j = 0; j < 3; j++) {
-            f_local[i][j] += f[i][j] * AU_TO_EV / AU_TO_ANG;
-        }
-    }
-
-    // Stress update
-    if (vflag) {
-        virial[0] += sigma[0][0] * AU_TO_EV;
-        virial[1] += sigma[1][1] * AU_TO_EV;
-        virial[2] += sigma[2][2] * AU_TO_EV;
-        virial[3] += sigma[0][1] * AU_TO_EV;
-        virial[4] += sigma[0][2] * AU_TO_EV;
-        virial[5] += sigma[1][2] * AU_TO_EV;
-    }
-}
-
-void PairD3::allocate_for_omp() {
-
-    int natoms = atom->natoms;
-    int nthreads = omp_get_max_threads();
-    dc6i_private = memory->create(dc6i_private, nthreads * natoms, "pair:dc6i_private");
-    disp_private = memory->create(disp_private, nthreads, "pair:disp_private");
-    f_private = memory->create(f_private, nthreads * natoms * 3, "pair:f_private");
-    sigma_private = memory->create(sigma_private, nthreads * 3 * 3, "pair:sigma_private");
-    cn_private = memory->create(cn_private, nthreads * natoms, "pair:cn_private");
-
-}
-
-void PairD3::initialize_for_omp() {
-
-    int natoms = atom->natoms;
-    int nthreads = omp_get_max_threads();
-    for (int i = 0; i < natoms * nthreads;     i++) { dc6i_private[i]  = 0.0; }
-    for (int i = 0; i < nthreads;              i++) { disp_private[i]  = 0.0; }
-    for (int i = 0; i < 3 * natoms * nthreads; i++) { f_private[i]     = 0.0; }
-    for (int i = 0; i < 3 * 3 * nthreads;      i++) { sigma_private[i] = 0.0; }
-    for (int i = 0; i < nthreads * natoms;     i++) { cn_private[i]    = 0.0; }
-
->>>>>>> b7670365
-}
-
-/* ----------------------------------------------------------------------
-   Compute : energy, force, and stress (Required)
-------------------------------------------------------------------------- */
-
-void PairD3::compute(int eflag, int vflag) {
-<<<<<<< HEAD
-    if (eflag || vflag) ev_setup(eflag, vflag);
-    else evflag = vflag_fdotr = 0;
-
-    int n = atom->natoms;       // Global number of atoms in the cell
-    if (n >= n_save) {
-        reallocate_arrays();
-    }
-
-    gather_cn();
-    neigh_style_force_compute();
-    neigh_style_get_force();
-
-    if (vflag_fdotr) virial_fdotr_compute();
-=======
-    if (eflag || vflag)          { ev_setup(eflag, vflag); }
-    if (dc6i_private == nullptr) { allocate_for_omp(); }
-    if (atom->natoms != n_save)  { reallocate_arrays(); }
-
-    initialize_for_omp();
-    set_lattice_vectors();
-    precalculate_tau_array();
-    load_atom_info();
-
-    get_coordination_number();
-
-    get_forces_without_dC6();
-    get_forces_with_dC6();
-    update(eflag, vflag);
->>>>>>> b7670365
-}
-
-/* ----------------------------------------------------------------------
-   init for one type pair i,j and corresponding j,i
-------------------------------------------------------------------------- */
-
-double PairD3::init_one(int i, int j) {
-<<<<<<< HEAD
-
-=======
->>>>>>> b7670365
-    if (setflag[i][j] == 0) error->all(FLERR, "All pair coeffs are not set");
-    // No need to count local neighbor in D3
-    /* return std::sqrt(rthr * std::pow(au_to_ang, 2)); */
-
-    // give max cutoff, which is rthr not cn_thr
-    return std::sqrt(sq_vdw_ang);
-    //return 0.0;
-}
-
-/* ----------------------------------------------------------------------
-   init specific to this pair style (Optional)
-------------------------------------------------------------------------- */
-
-void PairD3::init_style() {
-<<<<<<< HEAD
-    NeighRequest* cn_full_req = neighbor->add_request(this, NeighConst::REQ_FULL);
-    cn_full_req->set_cutoff(std::sqrt(sq_cn_ang));
-    cn_full_req->set_id(NEIGH_CN_FULL_ID);
-
-    NeighRequest* cn_half_req = neighbor->add_request(this, NeighConst::REQ_DEFAULT);
-    cn_half_req->set_cutoff(std::sqrt(sq_cn_ang));
-    cn_half_req->set_id(NEIGH_CN_HALF_ID);
-
-    NeighRequest* vdw_half_req = neighbor->add_request(this, NeighConst::REQ_DEFAULT);
-    vdw_half_req->set_cutoff(std::sqrt(sq_vdw_ang));
-    vdw_half_req->set_id(NEIGH_VDW_HALF_ID);
-}
-
-void PairD3::init_list(int which, NeighList* ptr) {
-    switch (which) {
-        case NEIGH_CN_FULL_ID:
-            cn_full = ptr;
-            break;
-        case NEIGH_CN_HALF_ID:
-            cn_half = ptr;
-            break;
-        case NEIGH_VDW_HALF_ID:
-            vdw_half = ptr;
-            break;
-        default:
-            error->all(FLERR, "Invalid neighbor list id");
-    }
-=======
-    neighbor->add_request(this, NeighConst::REQ_FULL);
->>>>>>> b7670365
-}
-
-/* ----------------------------------------------------------------------
-   proc 0 writes to restart file
-------------------------------------------------------------------------- */
-
-void PairD3::write_restart(FILE *fp) {}
-
-/* ----------------------------------------------------------------------
-   proc 0 reads from restart file, bcasts
-------------------------------------------------------------------------- */
-
-void PairD3::read_restart(FILE *fp) {}
-
-/* ----------------------------------------------------------------------
-   proc 0 writes to restart file
-------------------------------------------------------------------------- */
-
-void PairD3::write_restart_settings(FILE *fp) {}
-
-/* ----------------------------------------------------------------------
-   proc 0 reads from restart file, bcasts
-------------------------------------------------------------------------- */
-
-void PairD3::read_restart_settings(FILE *fp) {}
+/* ----------------------------------------------------------------------
+   LAMMPS - Large-scale Atomic/Molecular Massively Parallel Simulator
+   https://www.lammps.org/, Sandia National Laboratories
+   LAMMPS development team: developers@lammps.org
+
+   Copyright (2003) Sandia Corporation.  Under the terms of Contract
+   DE-AC04-94AL85000 with Sandia Corporation, the U.S. Government retains
+   certain rights in this software.  This software is distributed under
+   the GNU General Public License.
+
+   See the README file in the top-level LAMMPS directory.
+------------------------------------------------------------------------- */
+
+/* ----------------------------------------------------------------------
+   Contributing author: Hyungmin An (andynn@snu.ac.kr)
+------------------------------------------------------------------------- */
+
+
+#include "pair_d3.h"
+#include "neighbor.h"
+
+using namespace LAMMPS_NS;
+
+/* ----------------------------------------------------------------------
+   Constructor (Required)
+------------------------------------------------------------------------- */
+
+PairD3::PairD3(LAMMPS* lmp) : Pair(lmp) {
+    single_enable = 0;      // potential is not pair-wise additive.
+    restartinfo = 0;        // Many-body potentials are usually not
+                            // written to binary restart files.
+    one_coeff = 1;          // Many-body potnetials typically read all
+                            // parameters from a file, so only one
+                            // pair_coeff statement is needed.
+    manybody_flag = 1;
+    /*
+    maxc = 5;
+    au_to_ang = 0.52917726;
+    //au_to_kcal = 627.509541;
+    au_to_ev = 27.21138505;
+    k1 = 16.0;
+    k2 = 4.0 / 3.0;
+    k3 = -4.0;
+    */
+}
+
+/* ----------------------------------------------------------------------
+   Destructor (Required)
+------------------------------------------------------------------------- */
+
+PairD3::~PairD3() {
+    if (allocated) {
+        memory->destroy(setflag);
+        memory->destroy(cutsq);
+        memory->destroy(r2r4);
+        memory->destroy(rcov);
+        memory->destroy(mxc);
+        memory->destroy(r0ab);
+        memory->destroy(c6ab);
+    }
+}
+
+/* ----------------------------------------------------------------------
+   Allocate all arrays (Required)
+------------------------------------------------------------------------- */
+
+void PairD3::allocate() {
+    allocated = 1;
+
+    /* atom->ntypes : # of elements; element index starts from 1 */
+    int np1 = atom->ntypes + 1;
+    memory->create(setflag, np1, np1, "pair:setflag");
+    memory->create(cutsq, np1, np1, "pair:cutsq");
+    memory->create(r2r4, np1, "pair:r2r4");
+    memory->create(rcov, np1, "pair:rcov");
+    memory->create(mxc, np1, "pair:mxc");
+    memory->create(r0ab, np1, np1, "pair:r0ab");
+    memory->create(c6ab, np1, np1, maxc, maxc, 3, "pair:c6");
+
+    int natoms = atom->natoms;
+    n_save = natoms;
+
+    memory->create(cn, natoms, "pair:cn");
+    memory->create(dc6i, natoms, "pair:dc6i");
+
+    // Initialization
+    for (int i = 1; i < np1; i++) {
+        for (int j = 1; j < np1; j++) {
+            setflag[i][j] = 0;
+        }
+    }
+
+    for (int idx1 = 0; idx1 < np1;  idx1++) {
+        for (int idx2 = 0; idx2 < np1;  idx2++) {
+            for (int idx3 = 0; idx3 < MAXC; idx3++) {
+                for (int idx4 = 0; idx4 < MAXC; idx4++) {
+                    for (int idx5 = 0; idx5 < 3;    idx5++) {
+                        c6ab[idx1][idx2][idx3][idx4][idx5] = -1;
+                    }
+                }
+            }
+        }
+    }
+}
+
+void PairD3::reallocate_arrays() {
+    /* -------------- Destroy previous arrays -------------- */
+    memory->destroy(cn);
+    memory->destroy(dc6i);
+    /* -------------- Destroy previous arrays -------------- */
+
+    /* -------------- Create new arrays -------------- */
+    int natoms = atom->natoms;
+    n_save = natoms;
+    int nthreads = omp_get_max_threads();
+
+    memory->create(cn, natoms, "pair:cn");
+    memory->create(dc6i, natoms, "pair:dc6i");
+    /* -------------- Create new arrays -------------- */
+}
+/* ----------------------------------------------------------------------
+   Settings: read from pair_style (Required)
+             pair_style   d3  rthr cn_thr
+------------------------------------------------------------------------- */
+
+void PairD3::settings(int narg, char **arg) {
+    if (narg != 2) {
+        error->all(FLERR, "Pair_style d3 needs two arguments: rthr, cn_thr");
+    }
+    rthr = utils::numeric(FLERR, arg[0], false, lmp);
+    cn_thr = utils::numeric(FLERR, arg[1], false, lmp);
+
+    sq_vdw_ang = rthr * au_to_ang * au_to_ang;
+    sq_cn_ang = cn_thr * au_to_ang * au_to_ang;
+}
+
+
+/* ----------------------------------------------------------------------
+   finds atomic number (used in PairD3::coeff)
+------------------------------------------------------------------------- */
+
+int PairD3::find_atomic_number(std::string& key) {
+    std::transform(key.begin(), key.end(), key.begin(), ::tolower);
+    if (key.length() == 1) { key += " "; }
+    key.resize(2);
+
+    std::vector<std::string> element_table = {
+        "h ","he",
+        "li","be","b ","c ","n ","o ","f ","ne",
+        "na","mg","al","si","p ","s ","cl","ar",
+        "k ","ca","sc","ti","v ","cr","mn","fe","co","ni","cu",
+        "zn","ga","ge","as","se","br","kr",
+        "rb","sr","y ","zr","nb","mo","tc","ru","rh","pd","ag",
+        "cd","in","sn","sb","te","i ","xe",
+        "cs","ba","la","ce","pr","nd","pm","sm","eu","gd","tb","dy",
+        "ho","er","tm","yb","lu","hf","ta","w ","re","os","ir","pt",
+        "au","hg","tl","pb","bi","po","at","rn",
+        "fr","ra","ac","th","pa","u ","np","pu"
+    };
+
+    for (size_t i = 0; i < element_table.size(); ++i) {
+        if (element_table[i] == key) {
+            int atomic_number = i + 1;
+            return atomic_number;
+        }
+    }
+
+    // if not the case
+    return -1;
+}
+
+/* ----------------------------------------------------------------------
+   Check whether an integer value in an integer array (used in PairD3::coeff)
+------------------------------------------------------------------------- */
+
+int PairD3::is_int_in_array(int arr[], int size, int value) {
+    for (int i = 0; i < size; i++) {
+        if (arr[i] == value) { return i; } // returns the index
+    }
+    return -1;
+}
+
+/* ----------------------------------------------------------------------
+   Read r0ab values from r0ab.csv (used in PairD3::coeff)
+------------------------------------------------------------------------- */
+
+void PairD3::read_r0ab(LAMMPS* lmp, char* path_r0ab, int* atomic_numbers, int ntypes) {
+
+    int nparams_per_line = 94;
+    int row_idx = 1;
+    char* line;
+
+    PotentialFileReader r0ab_reader(lmp, path_r0ab, "d3");
+
+    while ((line = r0ab_reader.next_line(nparams_per_line))) {
+        const int idx_atom_1 = is_int_in_array(atomic_numbers, ntypes, row_idx);
+        // Skip for the other rows
+        if (idx_atom_1 < 0) { row_idx++; continue; }
+        try {
+            ValueTokenizer r0ab_values(line);
+
+            for (int col_idx=1; col_idx <= nparams_per_line; col_idx++) {
+                const double value = r0ab_values.next_double();
+                const int idx_atom_2 = is_int_in_array(atomic_numbers, ntypes, col_idx);
+                if (idx_atom_2 < 0) { continue; }
+                r0ab[idx_atom_1+1][idx_atom_2+1] = value / AU_TO_ANG;
+            } // loop over column
+
+            row_idx++;
+        } catch (TokenizerException& e) {
+            error->one(FLERR, e.what());
+        } // loop over rows
+    }
+}
+
+/* ----------------------------------------------------------------------
+   Get atom pair indices and grid indices (used in PairD3::read_c6ab)
+------------------------------------------------------------------------- */
+
+void PairD3::get_limit_in_pars_array(int& idx_atom_1, int& idx_atom_2, int& idx_i, int& idx_j) {
+    idx_i = 1;
+    idx_j = 1;
+    int shift = 100;
+
+    while (idx_atom_1 > shift) {
+        idx_atom_1 -= shift;
+        idx_i++;
+    }
+
+    while (idx_atom_2 > shift) {
+        idx_atom_2 -= shift;
+        idx_j++;
+    }
+}
+
+/* ----------------------------------------------------------------------
+   Read c6ab values from c6ab.csv (used in PairD3::coeff)
+------------------------------------------------------------------------- */
+
+void PairD3::read_c6ab(LAMMPS* lmp, char* path_c6ab, int* atomic_numbers, int ntypes) {
+
+    for (int i = 1; i <= ntypes; i++) { mxc[i] = 0; }
+
+    int grid_i = 0, grid_j = 0;
+    char* line;
+    int nparams_per_line = 5;
+
+    PotentialFileReader c6ab_reader(lmp, path_c6ab, "d3");
+
+    while ((line = c6ab_reader.next_line(nparams_per_line))) {
+        try {
+            ValueTokenizer c6ab_values(line);
+            const double ref_c6 = c6ab_values.next_double();
+            int atom_number_1 = static_cast<int>(c6ab_values.next_double());
+            int atom_number_2 = static_cast<int>(c6ab_values.next_double());
+            get_limit_in_pars_array(atom_number_1, atom_number_2, grid_i, grid_j);
+            const int idx_atom_1 = is_int_in_array(atomic_numbers, ntypes, atom_number_1);
+            if ( idx_atom_1 < 0 ) { continue; }
+            const int idx_atom_2 = is_int_in_array(atomic_numbers, ntypes, atom_number_2);
+            if ( idx_atom_2 < 0 ) { continue; }
+            const double ref_cn1 = c6ab_values.next_double();
+            const double ref_cn2 = c6ab_values.next_double();
+
+            mxc[idx_atom_1 + 1] = std::max(mxc[idx_atom_1 + 1], grid_i);
+            mxc[idx_atom_2 + 1] = std::max(mxc[idx_atom_2 + 1], grid_j);
+            c6ab[idx_atom_1 + 1][idx_atom_2 + 1][grid_i - 1][grid_j - 1][0] = ref_c6;
+            c6ab[idx_atom_1 + 1][idx_atom_2 + 1][grid_i - 1][grid_j - 1][1] = ref_cn1;
+            c6ab[idx_atom_1 + 1][idx_atom_2 + 1][grid_i - 1][grid_j - 1][2] = ref_cn2;
+            c6ab[idx_atom_2 + 1][idx_atom_1 + 1][grid_j - 1][grid_i - 1][0] = ref_c6;
+            c6ab[idx_atom_2 + 1][idx_atom_1 + 1][grid_j - 1][grid_i - 1][1] = ref_cn2;
+            c6ab[idx_atom_2 + 1][idx_atom_1 + 1][grid_j - 1][grid_i - 1][2] = ref_cn1;
+
+        } catch (TokenizerException& e) {
+            error->one(FLERR, e.what());
+        } // loop over rows
+    }
+
+}
+
+/* ----------------------------------------------------------------------
+   Set functional parameters (used in PairD3::coeff)
+------------------------------------------------------------------------- */
+
+void PairD3::setfuncpar(char* functional_name) {
+    // set parameters for the given functionals
+    // DFT-D3
+    s6 = 1.0;
+    alp = 14.0;
+    rs18 = 1.0;
+
+    // default def2-QZVP (almost basis set limit)
+    std::unordered_map<std::string, int> commandMap = {
+    { "slater-dirac-exchange", 1}, { "b-lyp", 2 },    { "b-p", 3 },       { "b97-d", 4 },      { "revpbe", 5 },
+    { "pbe", 6 },                  { "pbesol", 7 },   { "rpw86-pbe", 8 }, { "rpbe", 9 },       { "tpss", 10 },
+    { "b3-lyp", 11 },              { "pbe0", 12 },    { "hse06", 13 },    { "revpbe38", 14 },  { "pw6b95", 15 },
+    { "tpss0", 16 },               { "b2-plyp", 17 }, { "pwpb95", 18 },   { "b2gp-plyp", 19 }, { "ptpss", 20 },
+    { "hf", 21 },                  { "mpwlyp", 22 },  { "bpbe", 23 },     { "bh-lyp", 24 },    { "tpssh", 25 },
+    { "pwb6k", 26 },               { "b1b95", 27 },   { "bop", 28 },      { "o-lyp", 29 },     { "o-pbe", 30 },
+    { "ssb", 31 },                 { "revssb", 32 },  { "otpss", 33 },    { "b3pw91", 34 },    { "revpbe0", 35 },
+    { "pbe38", 36 },               { "mpw1b95", 37 }, { "mpwb1k", 38 },   { "bmk", 39 },       { "cam-b3lyp", 40 },
+    { "lc-wpbe", 41 },             { "m05", 42 },     { "m052x", 43 },    { "m06l", 44 },      { "m06", 45 },
+    { "m062x", 46 },               { "m06hf", 47 },   { "hcth120", 48 }
+    };
+
+    int commandCode = commandMap[functional_name];
+    switch (commandCode) {
+    case 1: rs6 = 0.999; s18 = -1.957; rs18 = 0.697; break;
+    case 2: rs6 = 1.094; s18 = 1.682; break;
+    case 3: rs6 = 1.139; s18 = 1.683; break;
+    case 4: rs6 = 0.892; s18 = 0.909; break;
+    case 5: rs6 = 0.923; s18 = 1.010; break;
+    case 6: rs6 = 1.217; s18 = 0.722; break;
+    case 7: rs6 = 1.345; s18 = 0.612; break;
+    case 8: rs6 = 1.224; s18 = 0.901; break;
+    case 9: rs6 = 0.872; s18 = 0.514; break;
+    case 10: rs6 = 1.166; s18 = 1.105; break;
+    case 11: rs6 = 1.261; s18 = 1.703; break;
+    case 12: rs6 = 1.287; s18 = 0.928; break;
+    case 13: rs6 = 1.129; s18 = 0.109; break;
+    case 14: rs6 = 1.021; s18 = 0.862; break;
+    case 15: rs6 = 1.532; s18 = 0.862; break;
+    case 16: rs6 = 1.252; s18 = 1.242; break;
+    case 17: rs6 = 1.427; s18 = 1.022; s6 = 0.64; break;
+    case 18: rs6 = 1.557; s18 = 0.705; s6 = 0.82; break;
+    case 19: rs6 = 1.586; s18 = 0.760; s6 = 0.56; break;
+    case 20: rs6 = 1.541; s18 = 0.879; s6 = 0.75; break;
+    case 21: rs6 = 1.158; s18 = 1.746; break;
+    case 22: rs6 = 1.239; s18 = 1.098; break;
+    case 23: rs6 = 1.087; s18 = 2.033; break;
+    case 24: rs6 = 1.370; s18 = 1.442; break;
+    case 25: rs6 = 1.223; s18 = 1.219; break;
+    case 26: rs6 = 1.660; s18 = 0.550; break;
+    case 27: rs6 = 1.613; s18 = 1.868; break;
+    case 28: rs6 = 0.929; s18 = 1.975; break;
+    case 29: rs6 = 0.806; s18 = 1.764; break;
+    case 30: rs6 = 0.837; s18 = 2.055; break;
+    case 31: rs6 = 1.215; s18 = 0.663; break;
+    case 32: rs6 = 1.221; s18 = 0.560; break;
+    case 33: rs6 = 1.128; s18 = 1.494; break;
+    case 34: rs6 = 1.176; s18 = 1.775; break;
+    case 35: rs6 = 0.949; s18 = 0.792; break;
+    case 36: rs6 = 1.333; s18 = 0.998; break;
+    case 37: rs6 = 1.605; s18 = 1.118; break;
+    case 38: rs6 = 1.671; s18 = 1.061; break;
+    case 39: rs6 = 1.931; s18 = 2.168; break;
+    case 40: rs6 = 1.378; s18 = 1.217; break;
+    case 41: rs6 = 1.355; s18 = 1.279; break;
+    case 42: rs6 = 1.373; s18 = 0.595; break;
+    case 43: rs6 = 1.417; s18 = 0.000; break;
+    case 44: rs6 = 1.581; s18 = 0.000; break;
+    case 45: rs6 = 1.325; s18 = 0.000; break;
+    case 46: rs6 = 1.619; s18 = 0.000; break;
+    case 47: rs6 = 1.446; s18 = 0.000; break;
+    /* DFTB3(zeta = 4.0), old deprecated parameters; case ("dftb3"); rs6 = 1.235; s18 = 0.673; */
+    case 48: rs6 = 1.221; s18 = 1.206; break;
+    default:
+        error->all(FLERR, "Functional name unknown");
+        break;
+    }
+
+    rs8 = rs18;
+    alp6 = alp;
+    alp8 = alp + 2.0;
+
+}
+
+/* ----------------------------------------------------------------------
+   Coeff: read from pair_coeff (Required)
+          pair_coeff * * path_r0ab.csv path_c6ab.csv functional element1 element2 ...
+------------------------------------------------------------------------- */
+
+void PairD3::coeff(int narg, char **arg) {
+    if (!allocated) allocate();
+    if (narg < 3) { error->all(FLERR, "Pair_coeff * * needs: r0ab.csv c6ab.csv functional element1 element2 ..."); }
+
+    std::string element;
+    int ntypes = atom->ntypes;
+    int* atomic_numbers = (int*)malloc(sizeof(int)*ntypes);
+    for (int i = 0; i < ntypes; i++) {
+        element = arg[i+5];
+        atomic_numbers[i] = find_atomic_number(element);
+    }
+
+    int count = 0;
+    for (int i = 1; i <= atom->ntypes; i++) {
+        for (int j = 1; j <= atom->ntypes; j++) {
+            setflag[i][j] = 1;
+            count++;
+        }
+    }
+
+    if (count == 0) error->all(FLERR,"Incorrect args for pair coefficients");
+
+    /*
+    scale r4/r2 values of the atoms by sqrt(Z)
+    sqrt is also globally close to optimum
+    together with the factor 1/2 this yield reasonable
+    c8 for he, ne and ar. for larger Z, C8 becomes too large
+    which effectively mimics higher R^n terms neglected due
+    to stability reasons
+
+    r2r4 =sqrt(0.5*r2r4(i)*dfloat(i)**0.5 ) with i=elementnumber
+    the large number of digits is just to keep the results consistent
+    with older versions. They should not imply any higher accuracy than
+    the old values
+    */
+    double r2r4_ref[94] = {
+         2.00734898,  1.56637132,  5.01986934,  3.85379032,  3.64446594,
+         3.10492822,  2.71175247,  2.59361680,  2.38825250,  2.21522516,
+         6.58585536,  5.46295967,  5.65216669,  4.88284902,  4.29727576,
+         4.04108902,  3.72932356,  3.44677275,  7.97762753,  7.07623947,
+         6.60844053,  6.28791364,  6.07728703,  5.54643096,  5.80491167,
+         5.58415602,  5.41374528,  5.28497229,  5.22592821,  5.09817141,
+         6.12149689,  5.54083734,  5.06696878,  4.87005108,  4.59089647,
+         4.31176304,  9.55461698,  8.67396077,  7.97210197,  7.43439917,
+         6.58711862,  6.19536215,  6.01517290,  5.81623410,  5.65710424,
+         5.52640661,  5.44263305,  5.58285373,  7.02081898,  6.46815523,
+         5.98089120,  5.81686657,  5.53321815,  5.25477007, 11.02204549,
+        10.15679528,  9.35167836,  9.06926079,  8.97241155,  8.90092807,
+         8.85984840,  8.81736827,  8.79317710,  7.89969626,  8.80588454,
+         8.42439218,  8.54289262,  8.47583370,  8.45090888,  8.47339339,
+         7.83525634,  8.20702843,  7.70559063,  7.32755997,  7.03887381,
+         6.68978720,  6.05450052,  5.88752022,  5.70661499,  5.78450695,
+         7.79780729,  7.26443867,  6.78151984,  6.67883169,  6.39024318,
+         6.09527958, 11.79156076, 11.10997644,  9.51377795,  8.67197068,
+         8.77140725,  8.65402716,  8.53923501,  8.85024712
+    }; // atomic <r^2>/<r^4> values
+
+    /*
+    covalent radii (taken from Pyykko and Atsumi, Chem. Eur. J. 15, 2009, 188-197)
+    values for metals decreased by 10 %
+    !      data rcov/
+    !     .  0.32, 0.46, 1.20, 0.94, 0.77, 0.75, 0.71, 0.63, 0.64, 0.67
+    !     ., 1.40, 1.25, 1.13, 1.04, 1.10, 1.02, 0.99, 0.96, 1.76, 1.54
+    !     ., 1.33, 1.22, 1.21, 1.10, 1.07, 1.04, 1.00, 0.99, 1.01, 1.09
+    !     ., 1.12, 1.09, 1.15, 1.10, 1.14, 1.17, 1.89, 1.67, 1.47, 1.39
+    !     ., 1.32, 1.24, 1.15, 1.13, 1.13, 1.08, 1.15, 1.23, 1.28, 1.26
+    !     ., 1.26, 1.23, 1.32, 1.31, 2.09, 1.76, 1.62, 1.47, 1.58, 1.57
+    !     ., 1.56, 1.55, 1.51, 1.52, 1.51, 1.50, 1.49, 1.49, 1.48, 1.53
+    !     ., 1.46, 1.37, 1.31, 1.23, 1.18, 1.16, 1.11, 1.12, 1.13, 1.32
+    !     ., 1.30, 1.30, 1.36, 1.31, 1.38, 1.42, 2.01, 1.81, 1.67, 1.58
+    !     ., 1.52, 1.53, 1.54, 1.55 /
+
+    these new data are scaled with k2=4./3.  and converted a_0 via
+    autoang=0.52917726d0
+    */
+
+    double rcov_ref[94] = {
+        0.80628308, 1.15903197, 3.02356173, 2.36845659, 1.94011865,
+        1.88972601, 1.78894056, 1.58736983, 1.61256616, 1.68815527,
+        3.52748848, 3.14954334, 2.84718717, 2.62041997, 2.77159820,
+        2.57002732, 2.49443835, 2.41884923, 4.43455700, 3.88023730,
+        3.35111422, 3.07395437, 3.04875805, 2.77159820, 2.69600923,
+        2.62041997, 2.51963467, 2.49443835, 2.54483100, 2.74640188,
+        2.82199085, 2.74640188, 2.89757982, 2.77159820, 2.87238349,
+        2.94797246, 4.76210950, 4.20778980, 3.70386304, 3.50229216,
+        3.32591790, 3.12434702, 2.89757982, 2.84718717, 2.84718717,
+        2.72120556, 2.89757982, 3.09915070, 3.22513231, 3.17473967,
+        3.17473967, 3.09915070, 3.32591790, 3.30072128, 5.26603625,
+        4.43455700, 4.08180818, 3.70386304, 3.98102289, 3.95582657,
+        3.93062995, 3.90543362, 3.80464833, 3.82984466, 3.80464833,
+        3.77945201, 3.75425569, 3.75425569, 3.72905937, 3.85504098,
+        3.67866672, 3.45189952, 3.30072128, 3.09915070, 2.97316878,
+        2.92277614, 2.79679452, 2.82199085, 2.84718717, 3.32591790,
+        3.27552496, 3.27552496, 3.42670319, 3.30072128, 3.47709584,
+        3.57788113, 5.06446567, 4.56053862, 4.20778980, 3.98102289,
+        3.82984466, 3.85504098, 3.88023730, 3.90543362
+    }; // covalent radii
+
+    for (int i = 0; i < ntypes; i++) {
+        r2r4[i+1] = r2r4_ref[atomic_numbers[i]-1];
+        rcov[i+1] = rcov_ref[atomic_numbers[i]-1];
+    }
+
+    // set r0ab
+    read_r0ab(lmp, arg[2], atomic_numbers, ntypes);
+
+    // read c6ab
+    read_c6ab(lmp, arg[3], atomic_numbers, ntypes);
+
+    // read functional parameters
+    setfuncpar(arg[4]);
+
+    free(atomic_numbers);
+}
+
+/* ----------------------------------------------------------------------
+   Get derivative of C6 w.r.t. CN 
+------------------------------------------------------------------------- */
+
+/* ----------------------------------------------------------------------
+   Calculate CN
+------------------------------------------------------------------------- */
+
+void PairD3::gather_cn() {
+    int nthreads = omp_get_max_threads();
+    int n = atom->natoms;
+    double **x = atom->x;
+    int *type = atom->type;
+    int *ilist = cn_full->ilist;
+    int *numneigh = cn_full->numneigh;      // j loop cond
+    int **firstneigh = cn_full->firstneigh; // j list
+    for (int ii = 0; ii < n; ii++) { cn[ii] = 0; }
+    #pragma omp parallel for schedule(auto)
+    for (int ii = 0; ii < n; ii++) {
+        const int i = ilist[ii];
+        const double rcovi = rcov[type[i]];
+        const int jnum = numneigh[i];
+        const int *jlist = firstneigh[i];
+        for (int jj = 0; jj < jnum; jj++) {
+            int j = jlist[jj]; // atom over pbc is different atom
+            const double rcovj = rcov[type[j]];
+            const double delij[3] = {x[j][0] - x[i][0], x[j][1] - x[i][1], x[j][2] - x[i][2]};
+            const double r2 = delij[0] * delij[0] + delij[1] * delij[1] + delij[2] * delij[2];
+            if (r2 > sq_cn_ang) { continue; }
+            cn[ii] += 1.0 / (1.0 + exp(-k1 * (((rcovi + rcovj) / (std::sqrt(r2) * ang_to_au)) - 1.0)));
+        }
+    }
+}
+
+void PairD3::neigh_style_force_compute() {
+    int n = atom->natoms;
+    int *type = atom->type;
+    int *ilist = vdw_half->ilist;
+    tagint *tag = atom->tag;  // tag - 1 gives 'ii' or 'iat' index (non-spatial decomposition)
+
+    struct CoordNInfo {
+        double c6;
+        double dc6iji;
+        double dc6ijj;
+        CoordNInfo() {}
+    };
+
+    std::vector<CoordNInfo> pair_coord_info(n * n);
+
+    #pragma omp parallel for schedule(auto)
+    for (int ii = 0; ii < n; ii++) {
+        const int i = ilist[ii];
+        const int itag = tag[i] - 1;  // same as ii
+        const int itype = type[i];
+        const double cni = cn[itag];
+        const int max_ci = mxc[itype];
+        for (int jj = ii; jj < n; jj++) {
+            // later, we should use r2 to check cutoff w.r.t vdw
+            // This is the case when we use smaller cell (cell param < vdw cutoff * 2)
+            const int j = ilist[jj];
+            const int jtype = type[j];
+            const int jtag = tag[j] - 1;
+            const double cnj = cn[jtag];
+            const int max_cj = mxc[jtype];
+
+            double denominator = 0.0;
+            double numerator = 0.0;
+            double d_numerator_i = 0.0;
+            double d_denominator_i = 0.0;
+            double d_numerator_j = 0.0;
+            double d_denominator_j = 0.0;
+            
+            for (int a = 0; a < max_ci; a++) {
+                for (int b = 0; b < max_cj; b++) {
+                    const double* c6ref_arr = c6ab[itype][jtype][a][b];
+                    const double c6ref = c6ref_arr[0];
+                    if (c6ref <= 0.0) { continue; }  // 0.0 in no ref case isnt it?
+
+                    const double cn_refi = c6ref_arr[1];
+                    const double cn_refj = c6ref_arr[2];
+
+                    const double r =  // this is r of cn (do not confuse)
+                        (cn_refi - cni) * (cn_refi - cni) + (cn_refj - cnj) * (cn_refj - cnj);
+                    double expterm = std::exp(k3 * r);
+                    numerator += c6ref * expterm;
+                    denominator += expterm;
+                    expterm *= 2.0 * k3;
+                    double term = expterm * (cni - cn_refi);
+                    d_numerator_i += c6ref * term;
+                    d_denominator_i += term;
+                    term = expterm * (cnj - cn_refj);
+                    d_numerator_j += c6ref * term;
+                    d_denominator_j += term;
+                }
+            }
+            const double c6 = numerator / denominator;
+            const double sq_dnomi = 1 / (denominator * denominator);
+            const double dc6iji = 
+                ((d_numerator_i * denominator) - (d_denominator_i * numerator)) * sq_dnomi;
+            const double dc6ijj = 
+                ((d_numerator_j * denominator) - (d_denominator_j * numerator)) * sq_dnomi;
+            CoordNInfo& cinfoij = pair_coord_info[ii * n + jj];
+            CoordNInfo& cinfoji = pair_coord_info[jj * n + ii];
+            cinfoij.c6 = c6;
+            cinfoij.dc6iji = dc6iji;
+            cinfoij.dc6ijj = dc6ijj;
+            cinfoji.c6 = c6;
+            cinfoji.dc6iji = dc6ijj;
+            cinfoji.dc6ijj = dc6iji;
+        }
+    }
+
+    double **x = atom->x;
+    int *numneigh = vdw_half->numneigh;      // j loop cond
+    int **firstneigh = vdw_half->firstneigh; // j list
+    double** f_lammps = atom->f;       // give it to lammps!
+
+    const double s8 = s18;
+
+    double disp_sum = 0.0;
+    for (int ii = 0; ii < n; ii++) { dc6i[ii] = 0.0; }
+
+    #pragma omp parallel for schedule(auto) reduction(+:disp_sum, dc6i[:n])
+    for (int ii = 0; ii < n; ii++) {
+        const int i = ilist[ii];
+        const int itag = tag[i] - 1;  // same as ii
+        const int itype = type[i];
+        const int jnum = numneigh[i];
+        const int *jlist = firstneigh[i];
+        const double cni = cn[itag];
+        const int max_ci = mxc[itype];
+        for (int jj = 0; jj < jnum; jj++) {
+            int j = jlist[jj]; // atom over pbc is different atom
+            const double delij[3] = {(x[j][0] - x[i][0]) / au_to_ang, 
+                                     (x[j][1] - x[i][1]) / au_to_ang, 
+                                     (x[j][2] - x[i][2]) / au_to_ang};
+            const double r2 = delij[0] * delij[0] + delij[1] * delij[1] + delij[2] * delij[2];
+            if (r2 > rthr) { continue; }
+            const int jtype = type[j];
+            const int jtag = tag[j] - 1;
+            // force coeff //
+            const double r = std::sqrt(r2);
+            const double r0 = r0ab[itype][jtype];
+
+            const double base6 = (rs6 * r0) / r;
+            double t6 = base6;
+            t6 *= t6; t6 *= base6; t6 *= t6; t6 *= base6; t6 *= t6;
+            const double damp6 = 1.0 / (1.0 + 6.0 * t6);
+            t6 *= damp6;
+
+            double t8 = (rs8 * r0) / r;
+            t8 *= t8; t8 *= t8; t8 *= t8; t8 *= t8;
+            const double damp8 = 1.0 / (1.0 + 6.0 * t8);
+            t8 *= damp8;
+
+            const double r6 = r2 * r2 * r2;
+            const double r42 = r2r4[itype] * r2r4[jtype];
+            CoordNInfo& cinfoij = pair_coord_info[itag * n + jtag];
+            const double x1 = 6.0 * cinfoij.c6 / (r6 * r) * (s6 * damp6 * (14.0 * t6 - 1.0) + s8 * r42 / r2 * damp8 * (48.0 * t8 - 4.0)) / r * au_to_ev / au_to_ang;
+            const double vec[3] = { x1 * delij[0], x1 * delij[1], x1 * delij[2] };
+
+            #pragma omp atomic
+            f_lammps[i][0] -= vec[0];
+            #pragma omp atomic
+            f_lammps[i][1] -= vec[1];
+            #pragma omp atomic
+            f_lammps[i][2] -= vec[2];
+            #pragma omp atomic
+            f_lammps[j][0] += vec[0];
+            #pragma omp atomic
+            f_lammps[j][1] += vec[1];
+            #pragma omp atomic
+            f_lammps[j][2] += vec[2];
+
+            const double dc6_rest = (s6 * damp6 + 3.0 * s8 * r42 * damp8 / r2) / r6;
+            disp_sum -= dc6_rest * cinfoij.c6;  // energy
+            dc6i[itag] += dc6_rest * cinfoij.dc6iji;
+            dc6i[jtag] += dc6_rest * cinfoij.dc6ijj;
+        }
+    }
+    eng_vdwl += disp_sum * au_to_ev;
+}
+
+
+void PairD3::neigh_style_get_force() {
+    int n = atom->natoms;
+    double **x = atom->x;
+    int *type = atom->type;
+    int *ilist = cn_half->ilist;
+    int *numneigh = cn_half->numneigh;      // j loop cond
+    int **firstneigh = cn_half->firstneigh; // j list
+    tagint *tag = atom->tag;
+    double** f_lammps = atom->f;       // Local force of atoms
+
+    #pragma omp parallel for schedule(auto)
+    for (int ii = 0; ii < n; ii++) {
+        const int i = ilist[ii];
+        const int itag = tag[i] - 1;
+        const int itype = type[i];
+        const int jnum = numneigh[i];
+        const int *jlist = firstneigh[i];
+        const double cni = cn[itag];
+        for (int jj = 0; jj < jnum; jj++) {
+            int j = jlist[jj]; // atom over pbc is different atom
+            const double delij[3] = {(x[j][0] - x[i][0]) / au_to_ang, 
+                                     (x[j][1] - x[i][1]) / au_to_ang, 
+                                     (x[j][2] - x[i][2]) / au_to_ang};
+            const double r2 = delij[0] * delij[0] + delij[1] * delij[1] + delij[2] * delij[2];
+            if (r2 > cn_thr) { continue; }
+
+            const int jtype = type[j];
+            const int jtag = tag[j] - 1;
+            const double r = std::sqrt(r2);
+            const double rcovij = rcov[itype] + rcov[jtype];
+            const double expterm = std::exp(-k1 * (rcovij / r - 1.0));
+            const double dcnn = -k1 * rcovij * expterm / (r2 * (expterm + 1.0) * (expterm + 1.0));
+            const double x1 = dcnn * (dc6i[itag] + dc6i[jtag]) / r * au_to_ev / au_to_ang;
+            const double vec[3] = { x1 * delij[0], x1 * delij[1], x1 * delij[2] };
+            #pragma omp atomic
+            f_lammps[i][0] -= vec[0];
+            #pragma omp atomic
+            f_lammps[i][1] -= vec[1];
+            #pragma omp atomic
+            f_lammps[i][2] -= vec[2];
+            #pragma omp atomic
+            f_lammps[j][0] += vec[0];
+            #pragma omp atomic
+            f_lammps[j][1] += vec[1];
+            #pragma omp atomic
+            f_lammps[j][2] += vec[2];
+        }
+    }
+}
+
+/* ----------------------------------------------------------------------
+   Compute : energy, force, and stress (Required)
+------------------------------------------------------------------------- */
+
+void PairD3::compute(int eflag, int vflag) {
+    if (eflag || vflag) ev_setup(eflag, vflag);
+    else evflag = vflag_fdotr = 0;
+
+    int n = atom->natoms;       // Global number of atoms in the cell
+    if (n >= n_save) {
+        reallocate_arrays();
+    }
+
+    gather_cn();
+    neigh_style_force_compute();
+    neigh_style_get_force();
+
+    if (vflag_fdotr) virial_fdotr_compute();
+}
+
+/* ----------------------------------------------------------------------
+   init for one type pair i,j and corresponding j,i
+------------------------------------------------------------------------- */
+
+double PairD3::init_one(int i, int j) {
+    if (setflag[i][j] == 0) error->all(FLERR, "All pair coeffs are not set");
+    // No need to count local neighbor in D3
+    /* return std::sqrt(rthr * std::pow(au_to_ang, 2)); */
+
+    // give max cutoff, which is rthr not cn_thr
+    return std::sqrt(sq_vdw_ang);
+    //return 0.0;
+}
+
+/* ----------------------------------------------------------------------
+   init specific to this pair style (Optional)
+------------------------------------------------------------------------- */
+
+void PairD3::init_style() {
+    NeighRequest* cn_full_req = neighbor->add_request(this, NeighConst::REQ_FULL);
+    cn_full_req->set_cutoff(std::sqrt(sq_cn_ang));
+    cn_full_req->set_id(NEIGH_CN_FULL_ID);
+
+    NeighRequest* cn_half_req = neighbor->add_request(this, NeighConst::REQ_DEFAULT);
+    cn_half_req->set_cutoff(std::sqrt(sq_cn_ang));
+    cn_half_req->set_id(NEIGH_CN_HALF_ID);
+
+    NeighRequest* vdw_half_req = neighbor->add_request(this, NeighConst::REQ_DEFAULT);
+    vdw_half_req->set_cutoff(std::sqrt(sq_vdw_ang));
+    vdw_half_req->set_id(NEIGH_VDW_HALF_ID);
+}
+
+void PairD3::init_list(int which, NeighList* ptr) {
+    switch (which) {
+        case NEIGH_CN_FULL_ID:
+            cn_full = ptr;
+            break;
+        case NEIGH_CN_HALF_ID:
+            cn_half = ptr;
+            break;
+        case NEIGH_VDW_HALF_ID:
+            vdw_half = ptr;
+            break;
+        default:
+            error->all(FLERR, "Invalid neighbor list id");
+    }
+}
+
+/* ----------------------------------------------------------------------
+   proc 0 writes to restart file
+------------------------------------------------------------------------- */
+
+void PairD3::write_restart(FILE *fp) {}
+
+/* ----------------------------------------------------------------------
+   proc 0 reads from restart file, bcasts
+------------------------------------------------------------------------- */
+
+void PairD3::read_restart(FILE *fp) {}
+
+/* ----------------------------------------------------------------------
+   proc 0 writes to restart file
+------------------------------------------------------------------------- */
+
+void PairD3::write_restart_settings(FILE *fp) {}
+
+/* ----------------------------------------------------------------------
+   proc 0 reads from restart file, bcasts
+------------------------------------------------------------------------- */
+
+void PairD3::read_restart_settings(FILE *fp) {}